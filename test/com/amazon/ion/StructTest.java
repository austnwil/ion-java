// Copyright (c) 2007-2009 Amazon.com, Inc.  All rights reserved.

package com.amazon.ion;

import java.util.Iterator;



public class StructTest
    extends ContainerTestCase
{

    @Override
    protected IonStruct makeNull()
    {
        return system().newNullStruct();
    }

    @Override
    protected IonStruct makeEmpty()
    {
        return system().newEmptyStruct();
    }

    @Override
    protected void add(IonContainer container, IonValue child)
    {
        ((IonStruct) container).add("f", child);
    }

    @Override
    protected String wrap(String... children)
    {
        StringBuilder buf = new StringBuilder();
        buf.append('{');
        if (children != null)
        {
            for (int i = 0; i < children.length; i++)
            {
                buf.append('f');
                buf.append(i);
                buf.append(':');
                buf.append(children[i]);
                buf.append(',');
            }
        }
        buf.append('}');
        return buf.toString();
    }

    @Override
    protected IonStruct wrap(IonValue... children)
    {
        IonStruct value = system().newNullStruct();
        for (IonValue child : children)
        {
            value.add("f", child);
        }
        return value;
    }

    public void checkNullStruct(IonStruct value)
    {
        checkNullStruct(value, "");
    }

    public void checkNullStruct(IonStruct value, String annotationText)
    {
        assertSame(IonType.STRUCT, value.getType());

        checkNullContainer(value);

        assertNull(value.get("f"));
        try
        {
            value.get(null);
            fail("Expected NullPointerException");
        }
        catch (NullPointerException e) { }

        assertEquals(annotationText + "null.struct", value.toString());
    }


    /**
     * @param value must be null.struct or empty
     */
    public void modifyStruct(IonStruct value)
    {
        IonBool nullBool0 = system().newNullBool();
        value.put("f", nullBool0);
        assertEquals("size", 1, value.size());
        assertSame(nullBool0, value.get("f"));
        assertEquals("f", nullBool0.getFieldName());
        assertSame(value, nullBool0.getContainer());

        IonBool nullBool1 = system().newNullBool();
        value.add("g", nullBool1);
        assertEquals("size", 2, value.size());
        assertSame(nullBool1, value.get("g"));
        assertEquals("g", nullBool1.getFieldName());
        assertSame(value, nullBool1.getContainer());

        // Repeated field name, which one do we get?
        IonBool nullBool2 = system().newNullBool();
        value.add("f", nullBool2);
        assertEquals("size", 3, value.size());
        assertEquals("f", nullBool2.getFieldName());
        assertSame(value, nullBool2.getContainer());

        IonBool someBool = (IonBool) value.get("f");
        assertTrue((someBool == nullBool0) || (someBool == nullBool2));

        try
        {
            value.put("h", nullBool0);
            fail("Expected ContainedValueException");
        }
        catch (ContainedValueException e) { }
        // Make sure the element hasn't changed
        assertEquals("f", nullBool0.getFieldName());
        assertSame(value, nullBool0.getContainer());

        // Cannot put a datagram
        try
        {
            IonDatagram dg = loader().load("hi");
            value.put("g", dg);
            fail("Expected IllegalArgumentException");
        }
        catch (IllegalArgumentException e) { }
        assertEquals("g", nullBool1.getFieldName());

        // Cannot add a datagram
        try
        {
            IonDatagram dg = loader().load("hi");
            value.add("g", dg);
            fail("Expected IllegalArgumentException");
        }
        catch (IllegalArgumentException e) { }
        assertEquals("g", nullBool1.getFieldName());


        // Make sure put replaces doubled field.
        IonBool nullBool3 = system().newNullBool();
        value.put("f", nullBool3);
        assertEquals(2, value.size());
        assertNull(nullBool0.getContainer());
        assertNull(nullBool2.getContainer());

        // Now remove an element
        value.put("h", nullBool0);
        boolean removed = value.remove(nullBool3);
        assertTrue(removed);
        assertNull(nullBool3.getFieldName());
        assertNull(nullBool3.getContainer());
        assertEquals("size", 2, value.size());
        assertSame(nullBool1, value.get("g"));
        assertSame(nullBool0, value.get("h"));

        // Clear the struct
        testClearContainer(value);
    }


    //=========================================================================
    // Test cases

    public void testFactoryNullStruct()
    {
        IonStruct value = system().newNullStruct();
        assertNull(value.getFieldName());
        assertNull(value.getContainer());
        checkNullStruct(value);
        modifyStruct(value);
    }

    public void testTextNullStruct()
    {
        IonStruct value = (IonStruct) oneValue("null.struct");
        assertSame(IonType.STRUCT, value.getType());
        checkNullStruct(value);
        modifyStruct(value);
    }

    public void testTextAnnotatedNullStruct()
    {
        IonStruct value = (IonStruct) oneValue("test::null.struct");
        assertSame(IonType.STRUCT, value.getType());
        checkNullStruct(value, "test::");
        modifyStruct(value);
    }

    public void testMakeNullStruct()
    {
        IonStruct value = (IonStruct) oneValue("{foo:bar}");
        assertSame(IonType.STRUCT, value.getType());
        assertFalse(value.isNullValue());
        value.makeNull();
        checkNullStruct(value);
    }

    public void testClearNonMaterializedStruct()
    {
        IonStruct value = (IonStruct) oneValue("{foo:bar}");
        testClearContainer(value);
    }

    public void testEmptyStruct()
    {
        IonStruct value = (IonStruct) oneValue("{}");
        assertSame(IonType.STRUCT, value.getType());
        assertFalse(value.isNullValue());
        assertNull("annotation should be null", value.getTypeAnnotations());
        assertEquals(0, value.size());
        assertTrue(value.isEmpty());
        assertFalse(value.iterator().hasNext());
        assertNull(value.get("not"));
        assertEquals("{}", value.toString());
    }

    public void testStructs()
    {
        IonStruct value = (IonStruct) oneValue("{a:b}");
        assertEquals(1, value.size());
        IonSymbol fieldA = (IonSymbol) value.get("a");
        assertEquals("a", fieldA.getFieldName());
        assertEquals("b", fieldA.stringValue());
        assertNull(value.get("not"));
        assertEquals("{a:b}", value.toString());
    }


    /**
     * This looks for a subtle encoding problem. If a value has its header
     * widened enough to overlap clean content, we must be careful to not
     * overwrite the content while writing the header.  This can happen when
     * adding annotations.
     * @see ListTest#testModsCausingHeaderOverlap()
     */
    public void testModsCausingHeaderOverlap()
        throws Exception
    {
        IonDatagram dg = values("{f:\"this is a string to overlap\"}");
        IonStruct v = (IonStruct) dg.get(0);
        v.addTypeAnnotation("one");
        v.addTypeAnnotation("two");
        v.addTypeAnnotation("three");
        v.addTypeAnnotation("four");
        v.addTypeAnnotation("five");
        v.addTypeAnnotation("six");

        IonDatagram dg2 = reload(dg);
        IonStruct v2 = (IonStruct) dg2.get(0);
        IonValue f = v2.get("f");
        checkString("this is a string to overlap", f);
    }


    public void testGetTwiceReturnsSame()
    {
        IonStruct value = (IonStruct) oneValue("{a:b}");
        IonValue fieldA1 = value.get("a");
        IonValue fieldA2 = value.get("a");
        assertSame(fieldA1, fieldA2);
    }

    public void testDeepPut()
    {
        IonStruct value = (IonStruct) oneValue("{a:{b:bv}}");
        IonStruct nested = (IonStruct) value.get("a");
        IonBool inserted = system().newNullBool();
        nested.put("c", inserted);
        assertSame(inserted, ((IonStruct)value.get("a")).get("c"));
    }

    public void testExtraCommas()
    {
        IonStruct value = (IonStruct) oneValue("{a:b,}");
        assertEquals(1, value.size());
        assertEquals("{a:b}", value.toString());

        // Leading and lonely commas not allowed.
        badValue("{,}");
        badValue("{,3}");
    }


    public void testLongFieldName()
    {
        IonStruct value = (IonStruct) oneValue("{ '''a''' : b}");
        assertEquals(1, value.size());
        IonSymbol fieldA = (IonSymbol) value.get("a");
        assertEquals("a", fieldA.getFieldName());
        assertEquals("b", fieldA.stringValue());
        assertEquals("{a:b}", value.toString());
    }

    public void testConcatenatedFieldName()
    {
        IonStruct value = (IonStruct) oneValue("{ '''a''' '''a''' : b}");
        assertEquals(1, value.size());
        IonSymbol fieldA = (IonSymbol) value.get("aa");
        assertEquals("aa", fieldA.getFieldName());
        assertEquals("b",  fieldA.stringValue());
        assertEquals("{aa:b}", value.toString());
    }


    public void testMediumSymbolFieldNames()
    {
        IonStruct value = (IonStruct) oneValue("{'123456789ABCDEF':b}");
        assertEquals(1, value.size());
        IonSymbol fieldA = (IonSymbol) value.get("123456789ABCDEF");
        assertEquals("123456789ABCDEF", fieldA.getFieldName());
        assertEquals("b", fieldA.stringValue());
    }


    public void testMediumStringFieldNames()
    {
        IonStruct value = (IonStruct) oneValue("{\"123456789ABCDEF\":b}");
        assertEquals(1, value.size());
        IonSymbol fieldA = (IonSymbol) value.get("123456789ABCDEF");
        assertEquals("123456789ABCDEF", fieldA.getFieldName());
        assertEquals("b", fieldA.stringValue());
    }


    public void testNewlineInStringFieldName()
    {
        badValue("{ \"123\n4\" : v }");
        // Get beyond the 13-char threshold.
        badValue("{ \"123456789ABCDEF\nGHI\" : v }");
    }


    public void testNewlineInLongStringFieldName()
    {
        IonStruct value = (IonStruct) oneValue("{ '''123\n4''' : v }");
        checkSymbol("v", value.get("123\n4"));

        // Get beyond the 13-char threshold.
        value = (IonStruct) oneValue("{ '''123456789ABCDEF\nGHI''' : v }");
        checkSymbol("v", value.get("123456789ABCDEF\nGHI"));
    }

    public void testConcatenatedFieldValue()
    {
        IonStruct value = (IonStruct) oneValue("{a:'''a''' '''a'''}");
        assertEquals(1, value.size());
        IonString fieldA = (IonString) value.get("a");
        assertEquals("a", fieldA.getFieldName());
        assertEquals("aa",  fieldA.stringValue());
        assertEquals("{a:\"aa\"}", value.toString());
    }

    public void testBadGets()
    {
        IonStruct value = (IonStruct) oneValue("{a:b}");

        try {
            value.get(null);
            fail("Expected NullPointerException");
        }
        catch (NullPointerException e) { }

        try {
            value.get("");
            fail("Expected IllegalArgumentException");
        }
        catch (IllegalArgumentException e) { }
    }

    public void testGetFromNull()
    {
        IonValue n = system().newNull();
        IonStruct s = system().newEmptyStruct();
        s.put("f", n);

        assertSame(n, s.get("f"));
        assertNull(s.get("g"));

        s.makeNull();
        assertNull(s.get("f"));
        assertNull(s.get("g"));
    }

    public void testPutNull()
    {
        IonStruct value = system().newNullStruct();
        value.put("f", null);
        assertTrue(value.isNullValue());

        value.clear();
        value.put("f", null);
        assertTrue(value.isEmpty());

        value.put("f", system().newInt(1));
        value.put("f", null);
        assertTrue(value.isEmpty());

        value.put("g", system().newInt(1));
        value.put("f", null);
        assertEquals(1, value.size());

        value.add("f", system().newInt(2));
        value.add("f", system().newInt(3));
        value.put("f", null);
        assertEquals(1, value.size());
    }

    public void testBadPuts()
    {
        IonStruct value = system().newNullStruct();
        IonBool nullBool = system().newNullBool();

        try {
            value.put(null, nullBool);
            fail("Expected NullPointerException");
        }
        catch (NullPointerException e) { }

        try {
            value.put("", nullBool);
            fail("Expected IllegalArgumentException");
        }
        catch (IllegalArgumentException e) { }
    }

    public void testBadAdds()
    {
        IonStruct value = system().newNullStruct();
        IonBool nullBool = system().newNullBool();

        try {
            value.add(null, nullBool);
            fail("Expected NullPointerException");
        }
        catch (NullPointerException e) { }

        try {
            value.add("", nullBool);
            fail("Expected IllegalArgumentException");
        }
        catch (IllegalArgumentException e) { }

        try {
            value.add("f", null);
            fail("Expected NullPointerException");
        }
        catch (NullPointerException e) { }
    }

    public void testStructIteratorRemove()
    {
        IonStruct value = (IonStruct) oneValue("{a:b,c:d,e:f}");
        testIteratorRemove(value);
    }


    public void testClearRemovesChildsContainer()
    {
        IonValue val = system().newString("test");
        IonStruct s = system().newNullStruct();
        s.put("f", val);
        s.clear();
        assertNull("Removed value should have null container",
                   val.getContainer());
    }

    public void testMakeNullRemovesChildsContainer()
    {
        IonValue val = system().newString("test");
        IonStruct s = system().newNullStruct();
        s.put("f", val);
        s.makeNull();
        assertNull("Removed value should have null container",
                   val.getContainer());
    }

    public void testRemoveAfterClone()
    {
        IonStruct s1 = (IonStruct) oneValue("{a:1,b:2}");
        IonStruct s2 = system().clone(s1);

        IonValue v = s2.get("b");
        s2.remove(v);
        assertNull(s2.get("b"));
    }

    public void testPutOfClone()
    {
        IonStruct s = system().newEmptyStruct();

        IonList v1 = system().newEmptyList();
        IonList v2 = system().clone(v1);
        s.put("f", v2);

        v1 = system().newList(system().newInt(12));
        v1.addTypeAnnotation("hi");
        v2 = system().clone(v1);
        s.put("g", v2);
    }

    public void testRemoveAll()
    {
        IonStruct s = (IonStruct) oneValue("{a:1,b:2,b:3,c:4,d:5}");

        boolean changed = s.removeAll("d");
        assertTrue(changed);
        assertEquals(4, s.size());
        assertNull(s.get("d"));

        changed = s.removeAll("q");
        assertFalse(changed);
        assertEquals(4, s.size());
        assertNull(s.get("d"));

        changed = s.removeAll("b", "a");
        assertTrue(changed);
        assertEquals(1, s.size());
        checkInt(4, s.get("c"));

        try {
            s.removeAll((String[]) null);
            fail("Expected NullPointerException");
        }
        catch (NullPointerException e) { }

        // TODO clarify null.struct behavior
//        s = system().newNullStruct();
//        try {
//            s.removeAll((String[]) null);
//            fail("Expected NullPointerException");
//        }
//        catch (NullPointerException e) { }
    }

    public void testRetainAll()
    {
        IonStruct s = (IonStruct) oneValue("{a:1,b:2,b:3,c:4,d:5}");

        boolean changed = s.retainAll("d", "b", "a", "c");
        assertFalse(changed);
        assertEquals(5, s.size());

        changed = s.retainAll("b", "c");
        assertTrue(changed);
        assertEquals(3, s.size());
        assertNull(s.get("a"));
        assertNull(s.get("d"));

        changed = s.retainAll("b", "c");
        assertFalse(changed);

        changed = s.retainAll("b", "a");
        assertTrue(changed);
        assertEquals(2, s.size());
    }

    public void testRemoveViaIteratorThenDirect()
    {
        IonStruct s = system().newEmptyStruct();
        IonInt v0 = system().newInt(0);
        IonInt v1 = system().newInt(1);
        s.put("a", v0);
        s.put("b", v1);

        // Remove first elt via iteration, then second directly
        Iterator<IonValue> i = s.iterator();
        assertSame(v0, i.next());
        i.remove();
        assertSame(v1, i.next());
        s.remove(v1);

        // Remove second elt via iteration, then first directly
        s.put("a", v0);
        s.put("b", v1);
        i = s.iterator();
        i.next();
        i.next();
        i.remove();
        s.remove(v0);
    }

    public void testPutMaintainsIndexes()
    {
        IonStruct s = system().newEmptyStruct();
        s.add("a", system().newInt(1));
        s.add("b", system().newNull());
        s.add("a", system().newInt(2));
        assertEquals(3, s.size());  // repeated field

        // This removes both fields above.  Ensure we don't screw up b's index
        s.put("a", system().newNull());
        s.remove(s.get("b"));
    }

    public void testBinaryStruct()
    {
        IonSystem ionSystem = system();

        IonStruct s1 = (IonStruct)ionSystem.singleValue("{a:0,b:1,j:{type:\"item\",region:\"NA\"}}");
        String    i1 = s1.toString();
        //System.out.println(i1);

        IonStruct s2 = (IonStruct)s1.get("j");
        IonStruct s3 = ionSystem.clone(s2);
        s1.put("j", s3);
        String i2 = s1.toString();
        //System.out.println(i2);

        // what happened to j?
        IonDatagram dg = ionSystem.newDatagram(s1);
        // Do this before toString, ensuring we have local symtab
        byte[] bytes = dg.getBytes();

        String i3 = dg.toString();
        //System.out.println(i3);

        IonLoader loader = ionSystem.getLoader();
        IonDatagram v = loader.load(bytes);
        assertIonEquals(s1, v.get(0));
        String i4 = v.toString();
        //System.out.println(i4);

        assertEquals(i1, i2);
//        assertEquals(i2, i3);  // Not true, i3 has system stuff
        assertEquals(i3, i4);
    }

    public void testStructClone()
        throws Exception
    {
        testSimpleClone("null.struct");
        testSimpleClone("{}");

        testSimpleClone("{f:{{}}}");           // blob
        testSimpleClone("{f:true}");           // bool
        testSimpleClone("{f:{{\"\"}}}");       // clob
        testSimpleClone("{f:1d0}");            // decimal
        testSimpleClone("{f:1e0}");            // float
        testSimpleClone("{f:1}");              // int
        testSimpleClone("{f:[]}");             // list
        testSimpleClone("{f:null}");           // null
        testSimpleClone("{f:()}");             // sexp
        testSimpleClone("{f:\"s\"}");          // string
        testSimpleClone("{f:{}}");             // struct
        testSimpleClone("{f:sym}");            // symbol
        testSimpleClone("{f:2008-07-11T14:49:26.000-07:00}"); // timestamp
    }

    public void testClonedFieldHasNoName()
    {
        IonStruct s = (IonStruct) oneValue("{f:12}");
        IonValue f = s.get("f");
        assertEquals("f", f.getFieldName());
        assertTrue(0 < f.getFieldId());

        IonValue clone = f.clone();
        assertNull("field name shouldn't be cloned", clone.getFieldName());
        assertTrue(clone.getFieldId() < 1);
    }

<<<<<<< HEAD
    public void testSample() throws Exception
    {
        String sample =
            "categories::{"+
            "  name:'''category_map''',"+
            "  matching_view_id:1,"+
            "  "+
            "  default:category::{"+
            "    rules:{"+
            "      normalization:'''default_normalization''',"+
            "      subsetting:'''default_subsetting''',"+
            "      precision:'''default_precision''',"+
            "      creation:'''default_creation''',"+
            "    },"+
            "    electronics:category::{"+
            "      rules:{"+
            "      },"+
            "    },"+
            "    apparel:category::{"+
            "      rules:{"+
            "        categorization:'''apparel_categorization''',"+
            "      },"+
            "      shoes:category::{"+
            "        rules:{"+
            "          categorization:'''shoes_categorization''',"+
            "          normalization:'''shoes_normalization''',"+
            "          precision:'''shoes_precision''',"+
            "        },"+
            "        dictionaries:["+
            "          '''valid_shoe_sizes''',"+
            "        ],"+
            "        top_brand_shoes:category::{"+
            "          rules:{"+
            "            categorization:'''top_brand_shoes_categorization''',"+
            "            creation:'''top_brand_creation''',"+
            "          },"+
            "        },"+
            "      },"+
            "    },"+
            "  },"+
            "}";
        IonDatagram dg1 = system().getLoader().load(sample);
        IonValue dg2 = dg1.clone();

//      System.out.println(dg2.toString());
=======

    public void testPutFactory()
    {
        IonStruct s = system().newNullStruct();

        IonInt i = s.put("f").newInt(23);
        checkInt(23, i);
        assertSame(i, s.get("f"));

        IonString str = s.put("f").newString("g");
        checkString("g", str);
        assertSame(str, s.get("f"));
    }


    public void testAddFactory()
    {
        IonStruct s = system().newNullStruct();

        IonInt i = s.add("f").newInt(23);
        checkInt(23, i);
        assertSame(i, s.get("f"));

        IonString str = s.add("f").newString("g");
        checkString("g", str);
        assertEquals(2, s.size());

        IonValue f = s.get("f");
        assertTrue((f == i) || (f == str));
>>>>>>> 176c3fe6
    }
}<|MERGE_RESOLUTION|>--- conflicted
+++ resolved
@@ -664,53 +664,6 @@
         assertTrue(clone.getFieldId() < 1);
     }
 
-<<<<<<< HEAD
-    public void testSample() throws Exception
-    {
-        String sample =
-            "categories::{"+
-            "  name:'''category_map''',"+
-            "  matching_view_id:1,"+
-            "  "+
-            "  default:category::{"+
-            "    rules:{"+
-            "      normalization:'''default_normalization''',"+
-            "      subsetting:'''default_subsetting''',"+
-            "      precision:'''default_precision''',"+
-            "      creation:'''default_creation''',"+
-            "    },"+
-            "    electronics:category::{"+
-            "      rules:{"+
-            "      },"+
-            "    },"+
-            "    apparel:category::{"+
-            "      rules:{"+
-            "        categorization:'''apparel_categorization''',"+
-            "      },"+
-            "      shoes:category::{"+
-            "        rules:{"+
-            "          categorization:'''shoes_categorization''',"+
-            "          normalization:'''shoes_normalization''',"+
-            "          precision:'''shoes_precision''',"+
-            "        },"+
-            "        dictionaries:["+
-            "          '''valid_shoe_sizes''',"+
-            "        ],"+
-            "        top_brand_shoes:category::{"+
-            "          rules:{"+
-            "            categorization:'''top_brand_shoes_categorization''',"+
-            "            creation:'''top_brand_creation''',"+
-            "          },"+
-            "        },"+
-            "      },"+
-            "    },"+
-            "  },"+
-            "}";
-        IonDatagram dg1 = system().getLoader().load(sample);
-        IonValue dg2 = dg1.clone();
-
-//      System.out.println(dg2.toString());
-=======
 
     public void testPutFactory()
     {
@@ -740,6 +693,5 @@
 
         IonValue f = s.get("f");
         assertTrue((f == i) || (f == str));
->>>>>>> 176c3fe6
     }
 }