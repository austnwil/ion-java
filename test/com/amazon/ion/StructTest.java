--- conflicted
+++ resolved
@@ -11,6 +11,11 @@
 {
     public static void checkNullStruct(IonStruct value)
     {
+        checkNullStruct(value, "");
+    }
+
+    public static void checkNullStruct(IonStruct value, String annotationText)
+    {
         assertSame(IonType.STRUCT, value.getType());
         assertTrue(value.isNullValue());
 
@@ -49,7 +54,7 @@
         }
         catch (NullValueException e) { }
 
-        assertEquals("null.struct", value.toString());
+        assertEquals(annotationText + "null.struct", value.toString());
     }
 
 
@@ -155,6 +160,14 @@
         modifyStruct(value);
     }
 
+    public void testTextAnnotatedNullStruct()
+    {
+        IonStruct value = (IonStruct) oneValue("test::null.struct");
+        assertSame(IonType.STRUCT, value.getType());
+        checkNullStruct(value, "test::");
+        modifyStruct(value);
+    }
+
     public void testMakeNullStruct()
     {
         IonStruct value = (IonStruct) oneValue("{foo:bar}");
@@ -427,8 +440,6 @@
         assertNull("Removed value should have null container",
                    val.getContainer());
     }
-<<<<<<< HEAD
-=======
 
     public void testRemoveAfterClone()
     {
@@ -487,5 +498,4 @@
         assertTrue(changed);
         assertEquals(2, s.size());
     }
->>>>>>> 6aac0dab
 }