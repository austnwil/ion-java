// Copyright (c) 2007-2011 Amazon.com, Inc.  All rights reserved.

package com.amazon.ion.impl;

import static com.amazon.ion.SystemSymbols.ION;
import static com.amazon.ion.SystemSymbols.ION_1_0;
import static com.amazon.ion.SystemSymbols.ION_1_0_SID;
import static com.amazon.ion.SystemSymbols.ION_SHARED_SYMBOL_TABLE;
import static com.amazon.ion.SystemSymbols.ION_SYMBOL_TABLE;
import static com.amazon.ion.SystemSymbols.SYMBOLS;

import com.amazon.ion.IonDatagram;
import com.amazon.ion.IonException;
import com.amazon.ion.IonInt;
import com.amazon.ion.IonList;
import com.amazon.ion.IonMutableCatalog;
import com.amazon.ion.IonReader;
import com.amazon.ion.IonSexp;
import com.amazon.ion.IonStruct;
import com.amazon.ion.IonSymbol;
import com.amazon.ion.IonSystem;
import com.amazon.ion.IonTestCase;
import com.amazon.ion.IonValue;
import com.amazon.ion.IonWriter;
import com.amazon.ion.SymbolTable;
import com.amazon.ion.Symtabs;
import com.amazon.ion.system.SimpleCatalog;
import java.io.ByteArrayOutputStream;
import java.io.IOException;
import java.util.ArrayList;
import java.util.Arrays;
import java.util.Iterator;
import java.util.List;
import org.junit.Assert;
import org.junit.Ignore;
import org.junit.Test;

/**
 *
 */
public class SymbolTableTest
    extends IonTestCase
{
    public static final String LocalSymbolTablePrefix = ION_SYMBOL_TABLE + "::";
    public static final String SharedSymbolTablePrefix = ION_SHARED_SYMBOL_TABLE + "::";


    public final static int IMPORTED_1_MAX_ID = 2;
    public final static int IMPORTED_2_MAX_ID = 4;
    public final static int IMPORTED_3_MAX_ID = 5;

    public final static String IMPORTED_1_SERIALIZED =
        SharedSymbolTablePrefix +
        "{" +
        "  name:'''imported''', version:1," +
        "  symbols:['''imported 1''', '''imported 2''']" +
        "}";



    public SymbolTable registerImportedV1()
    {
        SymbolTable shared = registerSharedSymtab(IMPORTED_1_SERIALIZED);
        assertEquals(IMPORTED_1_MAX_ID, shared.getMaxId());

        SymbolTable importedTable =
            system().getCatalog().getTable("imported", 1);
        assertSame(shared, importedTable);

        return importedTable;
    }

    public SymbolTable registerImportedV2()
    {
        IonSystem system = system();
        String importingText =
            SharedSymbolTablePrefix +
            "{" +
            "  name:'''imported''', version:2," +
            "  symbols:[" +
            "    '''imported 1'''," +
            "    '''imported 2'''," +
            "    '''fred3'''," +
            "    '''fred4'''," +
            "  ]" +
            "}";
        SymbolTable shared = registerSharedSymtab(importingText);
        assertEquals(IMPORTED_2_MAX_ID, shared.getMaxId());

        SymbolTable importedTable =
            system.getCatalog().getTable("imported", 2);
        assertSame(shared, importedTable);

        return importedTable;
    }

    public SymbolTable registerImportedV3()
    {
        IonSystem system = system();
        String importingText =
            SharedSymbolTablePrefix +
            "{" +
            "  name:'''imported''', version:3," +
            "  symbols:[" +
            "    '''imported 1'''," +
            "    null," +            // Removed 'imported 2'
            "    '''fred3'''," +
            "    '''fred4'''," +
            "    '''fred5'''," +
            "  ]" +
            "}";
        SymbolTable shared = registerSharedSymtab(importingText);
        assertEquals(IMPORTED_3_MAX_ID, shared.getMaxId());

        SymbolTable importedTable =
            system.getCatalog().getTable("imported", 3);
        assertSame(shared, importedTable);

        return importedTable;
    }


    //=========================================================================
    // Test cases

    @Test
    public void testInitialSystemSymtab()
    {
        final SymbolTable systemTable = system().getSystemSymbolTable(ION_1_0);
        assertEquals(ION, systemTable.getName());

        String text = "0";
        IonValue v = oneValue(text);
        SymbolTable st = v.getSymbolTable();
        assertSame(systemTable, st.getSystemSymbolTable());

        IonDatagram dg = loader().load(text);
        IonSymbol sysId = (IonSymbol) dg.systemGet(0);
        checkSymbol(ION_1_0, ION_1_0_SID, sysId);
        assertSame(systemTable, sysId.getSymbolTable());

        v = dg.get(0);
        st = v.getSymbolTable();
        assertSame(systemTable, st.getSystemSymbolTable());
    }

    @Test(expected = UnsupportedOperationException.class)
    public void testSystemSymtabAddSymbol()
    {
        SymbolTable st = system().getSystemSymbolTable();
        st.addSymbol("hello");
    }


    @Test
    public void testSystemSymtabIsReadOnly()
    {
        SymbolTable st = system().getSystemSymbolTable();
        assertTrue(st.isSharedTable());
        assertTrue("system symtab should be read-only", st.isReadOnly());
    }


    @Test
    public void testLocalTable()
    {
        String text =
            LocalSymbolTablePrefix +
            "{" +
            "  symbols:[ \"foo\", \"bar\"]," +
            "}\n" +
            "null";

        SymbolTable symbolTable = oneValue(text).getSymbolTable();
        checkLocalTable(symbolTable);

        checkSymbol("foo", systemMaxId() + 1, symbolTable);
        checkSymbol("bar", systemMaxId() + 2, symbolTable);

        assertEquals(-1, symbolTable.findSymbol("not there"));
        assertEquals("$33", symbolTable.findSymbol(33));
    }


    @Test
    @SuppressWarnings("deprecation")
    public void testParsedLocalTableMakeReadOnly()
        throws Exception
    {
        String text =
            LocalSymbolTablePrefix +
            "{" +
            "  symbols:[ \"foo\", \"bar\"]," +
            "}\n" +
            "null";

        SymbolTable symbolTable = oneValue(text).getSymbolTable();
        symbolTable.addSymbol("baz");
        symbolTable.makeReadOnly();
        symbolTable.addSymbol("baz");

        try {
            symbolTable.addSymbol("boo");
            fail("expected exception");
        }
        catch (IonException e) { }  // TODO should be ReadOnlyValueException

        symbolTable.getIonRepresentation();
        symbolTable.writeTo(system().newTextWriter(new StringBuilder()));
    }


    @Test
    public void testImportsFollowSymbols()
    {
        registerImportedV1();

        final int import1id = systemMaxId() + 1;
        final int local1id = systemMaxId() + IMPORTED_1_MAX_ID + 1;
        final int local2id = local1id + 1;

        String importingText =
            "$ion_1_0 "+
            LocalSymbolTablePrefix +
            "{" +
            "  symbols:[ '''local1''' ]," +
            "  imports:[{name:'''imported''', version:1, max_id:2}]," +
            "}\n" +
            "local2\n" +  // This symbol is added to end of locals
            "local1\n" +
            "'imported 1'";

        Iterator<IonValue> scanner = system().iterate(importingText);

        IonValue value = scanner.next();
        SymbolTable symtab = value.getSymbolTable();
        checkLocalTable(symtab);
        checkSymbol("local2", local2id, value);

        value = scanner.next();
        checkSymbol("local1", local1id, value);

        value = scanner.next();
        checkSymbol("imported 1", import1id, value);
    }

    public IonStruct synthesizeSharedSymbolTableIon(final String name,
                                                    final int version,
                                                    final String... symbols) {
        final IonStruct tableStruct = system().newEmptyStruct();
        tableStruct.addTypeAnnotation("$ion_shared_symbol_table");
        tableStruct.put("name").newString(name);
        tableStruct.put("version").newInt(version);

        final IonList symbolList = tableStruct.put("symbols").newEmptyList();
        for (final String symbol : symbols) {
            symbolList.add().newString(symbol);
        }
        return tableStruct;
    }

    @Test
    public void testDomSharedSymbolTable() {
        // JIRA ION-72
        final SymbolTable table = system().newSharedSymbolTable(
            system().newReader(synthesizeSharedSymbolTableIon("foobar", 1, "hello"))
        );
        assertEquals("foobar", table.getName());
        assertEquals(1, table.getVersion());
        assertEquals(1, table.getMaxId());
    }

    /**
     * Attempts to override system symbols are ignored.
     */
    @Test
    public void testOverridingSystemSymbolId()
    {
        int nameSid =
            system().getSystemSymbolTable("$ion_1_0").findSymbol("name");

        String importingText =
            LocalSymbolTablePrefix +
            "{" +
            "  symbols:[ '''name''' ]," +
            "}\n" +
            "null";

        Iterator<IonValue> scanner = system().iterate(importingText);
        IonValue v = scanner.next();
        SymbolTable symtab = v.getSymbolTable();
        assertTrue(symtab.isLocalTable());
        assertEquals(nameSid, symtab.findSymbol("name"));
    }


    @Test
    public void testOverridingImportedSymbolId()
    {
        registerImportedV1();

        final int import1id = systemMaxId() + 1;

        String importingText =
            "$ion_1_0 "+
            LocalSymbolTablePrefix +
            "{" +
            "  imports:[{name:'''imported''', version:1, max_id:2}]," +
            "  symbols:[ '''imported 1''' ]," +
            "}\n" +
            "'imported 1'\n" +
            "$" + import1id;

        Iterator<IonValue> scanner = system().iterate(importingText);

        IonValue value = scanner.next();
        SymbolTable symtab = value.getSymbolTable();
        checkLocalTable(symtab);
        checkSymbol("imported 1", import1id, value);

        // Here the input text is $NNN  but it comes back correctly.
        value = scanner.next();
        checkSymbol("imported 1", import1id, value);
    }


    @Test @Ignore
    public void testInjectingMaxIdIntoImport() // TODO implement
    {
        SymbolTable importedTable = registerImportedV1();

        String text =
            LocalSymbolTablePrefix +
            "{" +
            "  imports:[{name:'''imported''',version:1}],\n" +
            "}\n" +
            "null";
        IonDatagram dg = loader().load(text);

        SymbolTable symbolTable = dg.get(0).getSymbolTable();
        checkLocalTable(symbolTable);

        SymbolTable[] imported = symbolTable.getImportedTables();
        assertEquals(1, imported.length);
        assertSame(importedTable, imported[0]);

        // Check that the encoded table has max_id on import
        byte[] binary = dg.getBytes();
        dg = loader().load(binary);
        IonStruct symtabStruct = (IonStruct) dg.systemGet(1);
        IonList imports = (IonList) symtabStruct.get("imports");
        IonStruct importStruct = (IonStruct) imports.get(0);
        checkString("imported", importStruct.get("name"));

        IonValue maxIdValue = importStruct.get("max_id");
        assertNotNull("max_id wasn't injected into import", maxIdValue);
        checkInt(IMPORTED_1_MAX_ID, maxIdValue);
    }


    @Test
    public void testLocalTableWithMissingImport()
    {
        // Use a big symtab to get beyond any default allocation within the
        // dummy symtab.  This was done to trap a bug in UnifiedSymbolTable.
        ArrayList<String> syms = new ArrayList<String>();
        int maxId = 50;
        for (int i = 1; i <= maxId; i++)
        {
            syms.add("S" + i);
        }

        SymbolTable table =
            system().newSharedSymbolTable("T", 1, syms.iterator());

        SimpleCatalog catalog = (SimpleCatalog) system().getCatalog();
        catalog.putTable(table);

        final int import1id = systemMaxId() + 1;
        final int import2id = systemMaxId() + 2;

        final int local1id = systemMaxId() + maxId + 1;
        final int local2id = local1id + 1;


        String text =
            LocalSymbolTablePrefix +
            "{" +
            "  symbols:[ \"local1\", \"local2\" ]," +
            "  imports:[{name:'''T''', version:1," +
            "            max_id:" + maxId + "}]," +
            "}\n" +
            "local1 local2 S1 S2";
        byte[] binary = encode(text);

        // Remove the imported table before decoding the binary.
        assertSame(table, catalog.removeTable("T", 1));

        IonDatagram dg = loader().load(binary);
        checkSymbol("local1", local1id, dg.get(0));
        checkSymbol("local2", local2id, dg.get(1));
        checkSymbol("$" + import1id, import1id, dg.get(2));
        checkSymbol("$" + import2id, import2id, dg.get(3));

        SymbolTable st = dg.get(3).getSymbolTable();
        checkLocalTable(st);

        SymbolTable dummy = findImportedTable(st, "T");
        assertEquals(1, dummy.getVersion());
        assertEquals(maxId, dummy.getMaxId());
        assertEquals(-1, dummy.findSymbol("S1"));
        assertEquals(-1, dummy.findSymbol("S2"));

        assertEquals(-1, st.findSymbol("S1"));
        assertEquals(-1, st.findSymbol("S2"));
        assertEquals(-1, st.findSymbol("unknown"));
    }


    /**
     * Import v2 but catalog has v1.
     */
    @Test
    public void testLocalTableWithLesserImport()
    {
        final int import1id = systemMaxId() + 1;
        final int import2id = systemMaxId() + 2;
        final int fred3id   = systemMaxId() + 3;

        final int local1id = systemMaxId() + IMPORTED_2_MAX_ID + 1;
        final int local2id = local1id + 1;

        registerImportedV1();
        registerImportedV2();

        String text =
            LocalSymbolTablePrefix +
            "{" +
            "  imports:[{name:\"imported\", version:2, " +
            "            max_id:" + IMPORTED_2_MAX_ID + "}]," +
            "}\n" +
            "local1 local2 'imported 1' 'imported 2' fred3";
        byte[] binary = encode(text);

        // Remove the imported table before decoding the binary.
        SimpleCatalog catalog = (SimpleCatalog) system().getCatalog();
        assertNotNull(catalog.removeTable("imported", 2));

        IonDatagram dg = loader().load(binary);
        checkSymbol("local1", local1id, dg.get(0));
        checkSymbol("local2", local2id, dg.get(1));
        checkSymbol("imported 1", import1id, dg.get(2));
        checkSymbol("imported 2", import2id, dg.get(3));
        checkSymbol("$" + fred3id, fred3id, dg.get(4));
    }

    /**
     * Import v2 but catalog has v3.
     */
    @Test
    public void testLocalTableWithGreaterImport()
    {
        final int import1id = systemMaxId() + 1;
        final int import2id = systemMaxId() + 2;
        final int fred3id   = systemMaxId() + 3;

        final int local1id = systemMaxId() + IMPORTED_2_MAX_ID + 1;
        final int local2id = local1id + 1;
        final int local3id = local2id + 1;

        registerImportedV1();
        registerImportedV2();
        SymbolTable i3 = registerImportedV3();

        // Make sure our syms don't overlap.
        assertTrue(i3.findSymbol("fred5") != local3id);

        // fred5 is not in table version 2, so it gets local symbol
        String text =
            LocalSymbolTablePrefix +
            "{" +
            "  imports:[{name:\"imported\", version:2, " +
            "            max_id:" + IMPORTED_2_MAX_ID + "}]," +
            "}\n" +
            "local1 local2 'imported 1' 'imported 2' fred3 fred5";
        byte[] binary = encode(text);

        // Remove the imported table before decoding the binary.
        SimpleCatalog catalog = (SimpleCatalog) system().getCatalog();
        assertNotNull(catalog.removeTable("imported", 2));

        IonDatagram dg = loader().load(binary);
        checkSymbol("local1", local1id, dg.get(0));
        checkSymbol("local2", local2id, dg.get(1));
        checkSymbol("imported 1", import1id, dg.get(2));
        checkSymbol("$" + import2id, import2id, dg.get(3));
        checkSymbol("fred3", fred3id, dg.get(4));
        checkSymbol("fred5", local3id, dg.get(5));
    }

    @Test
    public void testRepeatedImport()
    {
        SymbolTable importedV1 = registerImportedV1();
        SymbolTable importedV2 = registerImportedV2();

        String text =
            LocalSymbolTablePrefix +
            "{" +
            "  imports:[{name:\"imported\", version:1}," +
            "           {name:\"imported\", version:2}]," +
            "}\n" +
            "null";

        IonValue v = oneValue(text);
        SymbolTable symbolTable = v.getSymbolTable();
        SymbolTable[] importedTables = symbolTable.getImportedTables();
        assertEquals(2, importedTables.length);
        assertSame(importedV1, importedTables[0]);
        assertSame(importedV2, importedTables[1]);
        assertEquals(systemMaxId() + IMPORTED_1_MAX_ID + IMPORTED_2_MAX_ID,
                     symbolTable.getMaxId());

        assertEquals(10, symbolTable.findSymbol("imported 1"));
        assertEquals(11, symbolTable.findSymbol("imported 2"));
        assertEquals(14, symbolTable.findSymbol("fred3"));
        assertEquals(15, symbolTable.findSymbol("fred4"));

        // JIRA ION-76, redundant symbols should retain identity
        assertEquals("imported 1", symbolTable.findKnownSymbol(12));
        assertEquals("imported 2", symbolTable.findKnownSymbol(13));
    }

    // JIRA ION-75
    @Test @Ignore
    public void testDupLocalSymbolOnDatagram() throws Exception {
        final IonSystem ion1 = system();
        final SymbolTable st = ion1.newSharedSymbolTable("foobar", 1, Arrays.asList("s1").iterator());
        final IonMutableCatalog cat = new SimpleCatalog();
        cat.putTable(st);

        // ION-75 has the datagram producing something like:
        // $ion_1_0 $ion_symbol_table::{imports:[{name: "foobar", version: 1, max_id: 1}], symbols: ["s1", "l1"]} $11 $12
        // local table should not have "s1", user values should be $10 $11
        IonDatagram dg = ion1.newDatagram(st);
        dg.add().newSymbol("s1");
        dg.add().newSymbol("l1");

        final IonSystem ion2 = system(cat);

        dg = ion2.getLoader().load(dg.getBytes());
        final IonSymbol sym1 = (IonSymbol) dg.get(0);
        final IonSymbol sym2 = (IonSymbol) dg.get(1);
        assertEquals(10, sym1.getSymbolId());
        assertEquals(11, sym2.getSymbolId());
    }


    @Test
    public void testMalformedImportsField()
    {
        testMalformedImportsField("[]");
        testMalformedImportsField("null.list");
        testMalformedImportsField("null");
        testMalformedImportsField("'''hello'''");
        testMalformedImportsField("imports");
        testMalformedImportsField("a_symbol");


        testMalformedImportsField("[{}]");
        testMalformedImportsField("[null.struct]");
        testMalformedImportsField("[null]");
        testMalformedImportsField("[1009]");
        testMalformedImportsField("[a_symbol]");
    }

    private void testMalformedImportsField(String value)
    {
        String text =
            LocalSymbolTablePrefix +
            "{" +
            "  imports:" + value + "," +
            "  symbols:['''local''']" +
            "}\n" +
            "null";
        IonValue v = oneValue(text);
        SymbolTable symbolTable = v.getSymbolTable();
        assertEquals(0, symbolTable.getImportedTables().length);
        assertEquals(systemMaxId() + 1, symbolTable.findSymbol("local"));
        assertEquals(systemMaxId() + 1, symbolTable.getMaxId());
    }


    @Test
    public void testImportWithMalformedName()
    {
        SymbolTable importedV1 = registerImportedV1();

        testImportWithMalformedName(importedV1, null);      // missing field
        testImportWithMalformedName(importedV1, " \"\" ");  // empty string
        testImportWithMalformedName(importedV1, "null.string");
        testImportWithMalformedName(importedV1, "null");
        testImportWithMalformedName(importedV1, "'syms'");  // symbol
        testImportWithMalformedName(importedV1, "123");

        // Cannot import system symtab
        testImportWithMalformedName(importedV1, "'''$ion'''");
    }

    private void testImportWithMalformedName(SymbolTable importedV1,
                                             String name)
    {
        String text =
            LocalSymbolTablePrefix +
            "{" +
            "  imports:[{name:\"imported\", version:1}," +
            "           {version:1," + fieldText("name", name) + "}]," +
            "}\n" +
            "null";

        IonValue v = oneValue(text);
        SymbolTable symbolTable = v.getSymbolTable();
        SymbolTable[] importedTables = symbolTable.getImportedTables();
        assertEquals(1, importedTables.length);
        assertSame(importedV1, importedTables[0]);
        assertEquals(systemMaxId() + IMPORTED_1_MAX_ID,
                     symbolTable.getMaxId());
    }


    // TODO test getUsedTable(null)
    // TODO test getImportedTable(null)

    @Test
    public void testImportWithZeroMaxId()
    {
        SymbolTable importedV1 = registerImportedV1();

        String text =
            LocalSymbolTablePrefix +
            "{" +
            "  imports:[{name:\"imported\", version:1, max_id:0}]," +
            "  symbols:['''local''']" +
            "}\n" +
            "null";
        IonValue v = oneValue(text);
        SymbolTable symbolTable = v.getSymbolTable();
        assertSame(importedV1, symbolTable.getImportedTables()[0]);
        assertEquals(systemMaxId() + 1, symbolTable.findSymbol("local"));
    }

    @Test
    public void testImportWithBadMaxId()
    {
        SymbolTable importedV1 = registerImportedV1();

        testImportWithBadMaxId(importedV1, "null.int");
        testImportWithBadMaxId(importedV1, "null");
        testImportWithBadMaxId(importedV1, "not_an_int");
//        testImportWithBadMaxId(importedV1, "0");  Zero isn't bad, its zero!
        testImportWithBadMaxId(importedV1, "-1");
        testImportWithBadMaxId(importedV1, "-2223");

        String text =
            LocalSymbolTablePrefix +
            "{" +
            "  imports:[{name:\"imported\", version:1}]," +
            "}\n" +
            "null";
        IonValue v = oneValue(text);
        assertSame(importedV1, v.getSymbolTable().getImportedTables()[0]);

        SimpleCatalog catalog = (SimpleCatalog)system().getCatalog();
        catalog.removeTable(importedV1.getName(), importedV1.getVersion());
        badValue(text);
    }

    public void testImportWithBadMaxId(SymbolTable expected, String maxIdText)
    {
        String text =
            LocalSymbolTablePrefix +
            "{" +
            "  imports:[{name:\"imported\", version:1," +
            "            max_id:" + maxIdText +
            "  }]," +
            "}\n" +
            "null";
        IonValue v = oneValue(text);
        assertSame(expected, v.getSymbolTable().getImportedTables()[0]);
    }


    //-------------------------------------------------------------------------
    // Local symtab creation

    @Test
    public void testEmptyLocalSymtabCreation()
    {
        SymbolTable st = system().newLocalSymbolTable();
        checkEmptyLocalSymtab(st);

        st = system().newLocalSymbolTable((SymbolTable[])null);
        checkEmptyLocalSymtab(st);

        st = system().newLocalSymbolTable(new SymbolTable[0]);
        checkEmptyLocalSymtab(st);


        SymbolTable systemTable = system().getSystemSymbolTable();

        st = system().newLocalSymbolTable(systemTable);
        checkEmptyLocalSymtab(st);

        st = system().newLocalSymbolTable(new SymbolTable[]{ systemTable });
        checkEmptyLocalSymtab(st);
    }

    public void checkEmptyLocalSymtab(SymbolTable st)
    {
        SymbolTable systemTable = system().getSystemSymbolTable();

        checkLocalTable(st);
        assertSame(systemTable, st.getSystemSymbolTable());
        assertEquals(systemTable.getMaxId(), st.getMaxId());
        assertEquals(systemTable.getMaxId(), st.getImportedMaxId());
        assertEquals(0, st.getImportedTables().length);
    }

    @Test
    public void testBasicLocalSymtabCreation()
    {
        SymbolTable systemTable = system().getSystemSymbolTable();
        SymbolTable fred1 = Symtabs.CATALOG.getTable("fred", 1);

        SymbolTable st = system().newLocalSymbolTable(systemTable, fred1);
        final int importedMaxId = systemTable.getMaxId() + fred1.getMaxId();

        checkLocalTable(st);
        assertSame(systemTable, st.getSystemSymbolTable());
        assertEquals(importedMaxId, st.getMaxId());
        assertEquals(importedMaxId, st.getImportedMaxId());
        assertEquals(1, st.getImportedTables().length);
        assertSame(fred1, st.getImportedTables()[0]);

        st = system().newLocalSymbolTable(new SymbolTable[]{ systemTable });
        checkEmptyLocalSymtab(st);
    }

    @Test
    public void testSymtabImageMaintenance()
    {
        SymbolTable st = system().newLocalSymbolTable();
        st.addSymbol("foo");
        IonStruct image = ((UnifiedSymbolTable)st).getIonRepresentation();
        st.addSymbol("bar");
<<<<<<< HEAD
        image = st.getIonRepresentation();
        IonList symbols = (IonList) image.get(SYMBOLS);
=======
        image = ((UnifiedSymbolTable)st).getIonRepresentation();
        IonList symbols = (IonList) image.get(SystemSymbolTable.SYMBOLS);
>>>>>>> f9162717
        assertEquals("[\"foo\",\"bar\"]", symbols.toString());
    }


    @Test
    public void testBadLocalSymtabCreation()
    {
        SymbolTable systemTable = system().getSystemSymbolTable();
        SymbolTable fred1 = Symtabs.CATALOG.getTable("fred", 1);

        try
        {
            system().newLocalSymbolTable((SymbolTable)null);
        }
        catch (NullPointerException e) { }

        try
        {
            system().newLocalSymbolTable(fred1, systemTable);
        }
        catch (IllegalArgumentException e) { }

        try
        {
            system().newLocalSymbolTable(fred1, null);
        }
        catch (NullPointerException e) { }

        try
        {
            system().newLocalSymbolTable(fred1,
                                         system().newLocalSymbolTable());
        }
        catch (IllegalArgumentException e) { }

    }

    //-------------------------------------------------------------------------
    // Shared symtab creation

    @Test
    public void testSystemNewSharedSymtab()
        throws Exception
    {
        for (String symtab : Symtabs.FRED_SERIALIZED)
        {
            if (symtab != null) testSystemNewSharedSymtab(symtab);
        }
        for (String symtab : Symtabs.GINGER_SERIALIZED)
        {
            if (symtab != null) testSystemNewSharedSymtab(symtab);
        }
    }

    public void testSystemNewSharedSymtab(String serializedSymbolTable)
        throws IOException
    {
      IonReader reader = system().newReader(serializedSymbolTable);
      SymbolTable stFromReader = system().newSharedSymbolTable(reader);
      assertTrue(stFromReader.isSharedTable());

      IonStruct struct = (IonStruct) oneValue(serializedSymbolTable);
      SymbolTable stFromValue = system().newSharedSymbolTable(struct);
      assertTrue(stFromValue.isSharedTable());

      Symtabs.assertEqualSymtabs(stFromReader, stFromValue);

      // Try a bit of round-trip action
      StringBuilder buf = new StringBuilder();
      IonWriterUserText.TextOptions options = new IonWriterUserText.TextOptions(
             false // prettyPrint,
           , true // printAscii,
           , false // filterOutSymbolTables,
           , true // suppressIonVersionMarker
      );
      IonWriter out = system().newTextWriter(buf, options);
      stFromReader.writeTo(out);
      reader = system().newReader(buf.toString());
      SymbolTable reloaded = system().newSharedSymbolTable(reader);

      Symtabs.assertEqualSymtabs(stFromReader, reloaded);
    }

    @Test
    public void testBasicSharedSymtabCreation()
    {
        String[] syms = { "a", null, "b" };
        SymbolTable st =
            system().newSharedSymbolTable("ST", 1,
                                          Arrays.asList(syms).iterator());
        checkSharedTable("ST", 1, new String[]{"a", "b"}, st);


        // Now create version two
        catalog().putTable(st);

        String[] syms2 = { "c", "a" };
        SymbolTable st2 =
            system().newSharedSymbolTable("ST", 2,
                                          Arrays.asList(syms2).iterator());
        checkSharedTable("ST", 2, new String[]{"a", "b", "c"}, st2);
    }


    @Test
    public void testSharedSymtabCreationWithDuplicates()
    {
        String[] syms = { "a", "b", "a", "c" };
        SymbolTable st =
            system().newSharedSymbolTable("ST", 1,
                                          Arrays.asList(syms).iterator());
        checkSharedTable("ST", 1, new String[]{"a", "b", "c"}, st);
    }


    @Test @Ignore // TODO ION-189
    public void testSharedSymtabCreationWithEmptyName()
    {
        String[] syms = { "a", "b", "", "c" };
        SymbolTable st =
            system().newSharedSymbolTable("ST", 1,
                                          Arrays.asList(syms).iterator());
        checkSharedTable("ST", 1, new String[]{"a", "b", "c"}, st);
    }


    /**
     * We need to retain duplicate symbols in a shared symtab, because there
     * may be data encoded non-canonically that uses the higher sid.  If we
     * remove those duplicates then we can't decode such data.
     */
    @Test
    public void testReadingSharedSymtabWithDuplicates()
    {
        String symtab =
            SharedSymbolTablePrefix +
            "{" +
            "  name:'''ST''', version:1," +
            "  symbols:['''a''', '''b''', '''a''', '''c''']" +
            "}";

        SymbolTable st =
            system().newSharedSymbolTable(system().newReader(symtab));
        checkSharedTable("ST", 1, new String[]{"a", "b", "a", "c"}, st);

        assertEquals(1, st.findSymbol("a"));  // lowest sid wins
    }

    /**
     * We need to normalize invalid values in a shared symtab, because there
     * may be data encoded non-canonically that uses the higher sid.  If we
     * remove those values then we can't decode such data.
     */
    @Test
    public void testReadingSharedSymtabWithBadValues()
    {
        String symtab =
            SharedSymbolTablePrefix +
            "{" +
            "  name:'''ST''', version:1," +
            "  symbols:['''a''', null, \"\", '''c''', 12]" +
            "}";

        SymbolTable st =
            system().newSharedSymbolTable(system().newReader(symtab));
        checkSharedTable("ST", 1, new String[]{"a", null, null, "c", null}, st);

        assertEquals(4, st.findSymbol("c"));
    }

    @Test
    public void testEmptySharedSymtabCreation()
    {
        String[] noStrings = new String[0];

        SymbolTable st = system().newSharedSymbolTable("ST", 1, null);
        checkSharedTable("ST", 1, noStrings, st);

        st = system().newSharedSymbolTable("ST", 1,
                                           Arrays.asList(noStrings).iterator());
        checkSharedTable("ST", 1, noStrings, st);
    }

    @Test
    public void testSharedSymtabCreationWithImports()
    {
        SymbolTable fred1   = Symtabs.CATALOG.getTable("fred", 1);
        SymbolTable ginger1 = Symtabs.CATALOG.getTable("ginger", 1);

        String[] syms = { "a", "fred_1", "b" };
        SymbolTable st =
            system().newSharedSymbolTable("ST", 1,
                                          Arrays.asList(syms).iterator(),
                                          fred1);
        checkSharedTable("ST", 1,
                         new String[]{"fred_1", "fred_2", "a", "b"},
                         st);


        // Again, with two imports

        st = system().newSharedSymbolTable("ST", 1,
                                           Arrays.asList(syms).iterator(),
                                           fred1, ginger1);
        checkSharedTable("ST", 1,
                         new String[]{"fred_1", "fred_2", "g1", "g2", "a", "b"},
                         st);
    }

    @Test
    public void testBadSharedSymtabCreation()
    {
        String[] syms = { "a" };
        List<String> symList = Arrays.asList(syms);

        try
        {
            // Prior version doesn't exist
            system().newSharedSymbolTable("ST", 2, symList.iterator());
            fail("expected exception");
        }
        catch (IonException e) { }

        try
        {
            system().newSharedSymbolTable(null, 1, symList.iterator());
            fail("expected exception");
        }
        catch (IllegalArgumentException e) { }

        try
        {
            system().newSharedSymbolTable("", 1, symList.iterator());
            fail("expected exception");
        }
        catch (IllegalArgumentException e) { }

        try
        {
            system().newSharedSymbolTable("ST", 0, symList.iterator());
            fail("expected exception");
        }
        catch (IllegalArgumentException e) { }

        try
        {
            system().newSharedSymbolTable("ST", -1, symList.iterator());
            fail("expected exception");
        }
        catch (IllegalArgumentException e) { }
    }

    // TODO test import that has null sid
    // TODO test insertion of empty symbol

    public void checkSharedTable(String name, int version,
                                 String[] expectedSymbols,
                                 SymbolTable actual)
    {
        assertTrue(actual.isSharedTable());
        assertFalse(actual.isSystemTable());

        assertTrue("shared symtab should be read-only", actual.isReadOnly());

        assertEquals(name, actual.getName());
        assertEquals(version, actual.getVersion());
        assertEquals(0, actual.getImportedMaxId());

        assertEquals("symbol count",
                     expectedSymbols.length, actual.getMaxId());

        for (int i = 0; i < expectedSymbols.length; i++)
        {
            int sid = i+1;
            assertEquals("sid " + sid,
                         expectedSymbols[i], actual.findKnownSymbol(sid));
        }
    }


    //-------------------------------------------------------------------------
    // Testing name field

    @Test
    public void testMalformedSymtabName()
    {
        testMalformedSymtabName(null);     // missing field
        testMalformedSymtabName(" \"\" "); // empty string
        testMalformedSymtabName("null.string");
        testMalformedSymtabName("null");
        testMalformedSymtabName("a_symbol");
        testMalformedSymtabName("159");
    }

    public void testMalformedSymtabName(String nameText)
    {
        String text =
            SharedSymbolTablePrefix +
            "{" +
            "  version:1," +
            "  symbols:[\"x\"]," +
            fieldText("name", nameText) +
            "}";
        try
        {
            loadSharedSymtab(text);
            fail("Expected exception");
        }
        catch (IonException e) {
            assertTrue(e.getMessage().contains("'name'"));
        }
    }


    //-------------------------------------------------------------------------
    // Testing version field

    @Test
    public void testSharedTableMissingVersion()
    {
        String text =
            SharedSymbolTablePrefix +
            "{" +
            "  name:\"test\"," +
            "  symbols:[ \"x\" ]\n" +
            "}";
        SymbolTable symbolTable = loadSharedSymtab(text);

        // Version defaults to 1
        assertEquals(1, symbolTable.getVersion());
    }

    @Test
    public void testMalformedVersionField()
    {
        testMalformedVersionField("-1");
        testMalformedVersionField("0");

        testMalformedVersionField("null.int");
        testMalformedVersionField("null");
        testMalformedVersionField("a_symbol");
        testMalformedVersionField("2.0");
    }

    public void testMalformedVersionField(String versionValue)
    {
        String text =
            SharedSymbolTablePrefix +
            "{" +
            "  name:\"test\"," +
            "  version:" + versionValue + "," +
            "  symbols:[\"x\", \"y\"]\n" +
            "}";

        SymbolTable table = registerSharedSymtab(text);
        assertEquals("test", table.getName());
        assertEquals(1, table.getVersion());
        assertEquals(2, table.getMaxId());

        text =
            LocalSymbolTablePrefix +
            "{ imports:[{ name:\"test\"," +
            "             version:" + versionValue + "}]" +
            "}\n" +
            "y";

        IonValue v = oneValue(text);
        checkSymbol("y", systemMaxId() + 2, v);
        assertSame(table, v.getSymbolTable().getImportedTables()[0]);
    }


    //-------------------------------------------------------------------------
    // Testing symbols field

    @Test
    public void testMalformedSymbolsField()
    {
        testMalformedSymbolsField("[]");
        testMalformedSymbolsField("null.list");
        testMalformedSymbolsField("{}");
        testMalformedSymbolsField("null.struct");
        testMalformedSymbolsField("null");
        testMalformedSymbolsField("a_symbol");
        testMalformedSymbolsField("100");
    }

    public void testMalformedSymbolsField(String symbolValue)
    {
        String text =
            SharedSymbolTablePrefix +
            "{" +
            "  symbols:" + symbolValue + "," +   // Keep symbols first
            "  name:\"test\", version:5," +
            "}";
        SymbolTable table = registerSharedSymtab(text);
        assertEquals("test", table.getName());
        assertEquals(5, table.getVersion());
        assertEquals(0, table.getMaxId());

        text =
            LocalSymbolTablePrefix +
            "{symbols:" + symbolValue + "} " +
            "null";
        IonValue v = oneValue(text);
        table = v.getSymbolTable();
        assertTrue(table.isLocalTable());
        assertEquals(systemMaxId(), table.getMaxId());
    }

    @Test
    public void testMalformedSymbolDeclarations()
    {
        testMalformedSymbolDeclaration(" \"\" ");      // empty string
        testMalformedSymbolDeclaration("null.string");
        testMalformedSymbolDeclaration("null");
        testMalformedSymbolDeclaration("a_symbol");
        testMalformedSymbolDeclaration("100");
        testMalformedSymbolDeclaration("['''whee''']");
    }

    public void testMalformedSymbolDeclaration(String symbolValue)
    {
        String text =
            SharedSymbolTablePrefix +
            "{" +
            "  name:\"test\", version:1," +
            "  symbols:[" + symbolValue + "]" +
            "}";
        SymbolTable table = registerSharedSymtab(text);
        assertEquals(1, table.getMaxId());
        assertEquals(null, table.findKnownSymbol(1));
        assertEquals("$1", table.findSymbol(1));


        text =
            LocalSymbolTablePrefix +
            "{symbols:[" + symbolValue + "]} " +
            "null";
        IonValue v = oneValue(text);
        table = v.getSymbolTable();
        assertTrue(table.isLocalTable());
        assertEquals(systemMaxId() + 1, table.getMaxId());
    }


    @Test
    public void testSystemIdOnNonStruct()
    {
        String text = "$ion_1_0::12";
        IonInt v = (IonInt) oneValue(text);
        checkInt(12, v);
    }

    @Test
    public void testSymbolTableOnNonStruct()
    {
        String text = "$ion_symbol_table::12";
        IonInt v = (IonInt) oneValue(text);
        checkInt(12, v);
    }

    @Test
    public void testNestedSystemId()
    {
        String text = "($ion_1_0)";
        IonSexp v = oneSexp(text);
        checkSymbol(ION_1_0, v.get(0));
    }

    public IonList serialize(final SymbolTable table) throws IOException {
        final IonList container = system().newEmptyList();
        table.writeTo(system().newWriter(container));
        return container;
    }

    @Test
    public void testDoubleWrite() throws IOException {
        // JIRA ION-73
        final SymbolTable table =
            system().newSharedSymbolTable("foobar", 1, Arrays.asList("moo").iterator());
        assertEquals(serialize(table), serialize(table));
    }


    private static String fieldText(String fieldName, String value)
    {
        if (value == null) return "";
        assert value.length() > 0;

        return fieldName + ':' + value;
    }


    @Test
    public void testWriteWithSymbolTable() throws IOException
    {
        // this example code is the fix for JIRA IMSVT-2573
        // which resulted in an assertion due to a but in
        // IonWriterUser.close_local_symbol_table_copy

        IonDatagram data;

        data = system().newDatagram();

        insert_local_symbol_table(data);
        append_some_data(data);

        ByteArrayOutputStream out = new ByteArrayOutputStream();
        IonWriter writer = system().newTextWriter(out);
        writer.writeValue(data);
        writer.close();

        // dataMap.put("value", out.toByteArray());
        byte[] bytes = out.toByteArray();
        assertNotNull(bytes);
    }

    private void insert_local_symbol_table(IonDatagram data)
    {
        IonStruct local_symbol_table = system().newEmptyStruct();
        local_symbol_table.addTypeAnnotation("$ion_symbol_table");

        IonList symbols = system().newEmptyList();
        symbols.add(system().newString("one"));
        symbols.add(system().newString("two"));

        local_symbol_table.add("symbols", symbols);

        data.add(local_symbol_table);
    }

    private void append_some_data(IonDatagram data)
    {
        IonStruct contents = system().newEmptyStruct();
        contents.add("one", system().newInt(1));
        contents.add("two", system().newInt(2));

        data.add(contents);
    }


    @Test
    public void testIterateDeclaredSymbolNames()
    {
        SymbolTable fred3 = Symtabs.CATALOG.getTable("fred", 3);
        int sid = fred3.getImportedMaxId();

        Iterator<String> names = fred3.iterateDeclaredSymbolNames();
        while (names.hasNext())
        {
            sid++;
            String name = names.next();
            assertSame(fred3.findKnownSymbol(sid), name);
        }

        assertEquals("last sid", fred3.getMaxId(), sid);
    }


    /** For ION-188 */
    @Test
    public void testExtendingSharedSymbolTableWithHoles()
    {
        String serializedSymtab =
            "$ion_shared_symbol_table::{" +
            "  name:\"Test\", version:3," +
            "  symbols:[ \"one\", 2, \"three\", null, \"\" ]" +
            "}";

        SymbolTable v3 =
            system().newSharedSymbolTable(system().newReader(serializedSymtab));
        catalog().putTable(v3);

        Iterator<String> newSymbols =
            Arrays.asList("four", null, "five").iterator();
        SymbolTable v4 = system().newSharedSymbolTable("Test", 4, newSymbols);

        ArrayList<String> v4Symbols = new ArrayList<String>();
        IonImplUtils.addAll(v4Symbols, v4.iterateDeclaredSymbolNames());

        Assert.assertArrayEquals(new String[]{"one", null, "three", null, null,
                                              "four", "five"},
                                 v4Symbols.toArray());
    }
}<|MERGE_RESOLUTION|>--- conflicted
+++ resolved
@@ -205,7 +205,7 @@
         }
         catch (IonException e) { }  // TODO should be ReadOnlyValueException
 
-        symbolTable.getIonRepresentation();
+        ((UnifiedSymbolTable)symbolTable).getIonRepresentation();
         symbolTable.writeTo(system().newTextWriter(new StringBuilder()));
     }
 
@@ -753,13 +753,8 @@
         st.addSymbol("foo");
         IonStruct image = ((UnifiedSymbolTable)st).getIonRepresentation();
         st.addSymbol("bar");
-<<<<<<< HEAD
-        image = st.getIonRepresentation();
+        image = ((UnifiedSymbolTable)st).getIonRepresentation();
         IonList symbols = (IonList) image.get(SYMBOLS);
-=======
-        image = ((UnifiedSymbolTable)st).getIonRepresentation();
-        IonList symbols = (IonList) image.get(SystemSymbolTable.SYMBOLS);
->>>>>>> f9162717
         assertEquals("[\"foo\",\"bar\"]", symbols.toString());
     }
 
