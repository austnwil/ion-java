// Copyright (c) 2008-2011 Amazon.com, Inc.  All rights reserved.

package com.amazon.ion;

import static com.amazon.ion.Symtabs.LocalSymbolTablePrefix;
import static com.amazon.ion.SystemSymbolTable.ION_1_0;
import static com.amazon.ion.SystemSymbolTable.ION_1_0_MAX_ID;
import static com.amazon.ion.TestUtils.FERMATA;

import com.amazon.ion.impl.IonUTF8;
import com.amazon.ion.impl.SymbolTableTest;
import com.amazon.ion.system.SimpleCatalog;
import org.junit.Ignore;
import org.junit.Test;



/**
 *
 */
public abstract class SystemProcessingTestCase
    extends IonTestCase
{
<<<<<<< HEAD
=======
    // so far 1000 to 10000 (by 1000's) assigned Dec 31, 2009
    // as classid's
    String getDebugClassId() {
        return this.getClass().getSimpleName();
    }
    static String current_test = null;
    static String current_class = null;
    static String getCurrentTestAndClass() {
        String s = " \""+current_class+"\", \""+current_test+"\" ";
        return s;
    }
    public final void startTestCheckpoint(String testid)
    {
        String classid = getDebugClassId();

// FIXME: set these to null so we don't stop or print anything
        String interesting_classid = "NewDatagramIteratorSystemProcessingTest";
        String interesting_testid = "testSystemIterationShowsIvm";


        current_test = testid;
        current_class = classid;

        if (interesting_testid.equals(testid) && interesting_classid.equals(classid)) {
            System.out.println("Interesting test encountered.");
            System.out.println("\tClass: "+classid);
            System.out.println("\tTestCase: "+testid);
            System.out.println("\t(this message from SystemProcessingTestCase.startTestCheckpoint(), approx line 50)");
            System.out.println();
            return;
        }
        return;
    }

>>>>>>> 37b0bb82
    protected abstract void prepare(String text)
        throws Exception;

    protected abstract boolean processingBinary();

    protected abstract void startIteration()
        throws Exception;

    protected final void startIteration(String text)
        throws Exception
    {
        prepare(text);
        startIteration();
    }

    protected abstract void startSystemIteration()
        throws Exception;

    protected abstract void nextValue()
        throws Exception;

    protected abstract IonType currentValueType()
        throws Exception;

    protected abstract SymbolTable currentSymtab()
        throws Exception;

    protected abstract void checkAnnotation(String expected, int expectedSid)
        throws Exception;

    protected abstract void checkType(IonType expected)
        throws Exception;

    protected abstract void checkString(String expected)
        throws Exception;

    protected abstract void checkSymbol(String expected)
        throws Exception;

    protected abstract void checkSymbol(String expected, int expectedSid)
        throws Exception;

    /**
     * Checks a symbol that's defined in a missing symbol table.
     */
    protected abstract void checkMissingSymbol(String expected, int expectedSid)
        throws Exception;

    protected abstract void checkInt(long expected)
        throws Exception;

    protected abstract void checkDecimal(double expected)
        throws Exception;

    protected abstract void checkFloat(double expected)
        throws Exception;

    /**
     * @param expected is the canonical form of the timestamp
     */
    protected abstract void checkTimestamp(Timestamp expected)
        throws Exception;

    /**
     * @param expected is the canonical form of the timestamp
     */
    protected void checkTimestamp(String expected)
        throws Exception
    {
        checkTimestamp(Timestamp.valueOf(expected));
    }

    protected abstract void checkEof()
        throws Exception;


    //=========================================================================

    public static byte[] convertUtf16UnitsToUtf8(String text)
    {
        byte[] data = new byte[4*text.length()];
        int limit = 0;
        for (int i = 0; i < text.length(); i++)
        {
            char c = text.charAt(i);
            limit += IonUTF8.convertToUTF8Bytes(c, data, limit, data.length - limit);
        }

        byte[] result = new byte[limit];
        System.arraycopy(data, 0, result, 0, limit);
        return result;
    }


    //=========================================================================

    @Test
    public void testLocalTableResetting()
        throws Exception
    {
        String text = "bar foo $ion_1_0 1 far boo";

        prepare(text);
        startIteration();

        nextValue();
        checkSymbol("bar");

        SymbolTable table1 = currentSymtab();
        checkLocalTable(table1);

        nextValue();
        checkSymbol("foo");
        SymbolTable current = currentSymtab();
        assertSame(table1, current);

        // The symbol table changes here ...
        nextValue();

        // FIXME --- how should this work?
        if (!IonType.INT.equals(currentValueType())) {
            checkSymbol("$ion_1_0");  // if we didn't hit the int 1 then we should have the $ion_1_0
            nextValue();
            // ???
        }
        checkInt(1);

        // we should have reset to the system symbol table here
        SymbolTable table3 = currentSymtab();
        assertNotSame(table1, table3);
        // nope, this may be the next local that will hold 'far' and 'boo': assertTrue("the reset table should be a trivial table (system or null)", UnifiedSymbolTable.isTrivialTable(table3));

        nextValue();
        checkSymbol("far");

        SymbolTable table2 = currentSymtab();
        checkLocalTable(table2);
        assertNotSame(table1, table2);

        nextValue();
        checkSymbol("boo");
        SymbolTable table4 = currentSymtab();
        assertSame(table2, table4);
    }

    @Test
    public void testTrivialLocalTableResetting()
        throws Exception
    {
        String text = "1 $ion_1_0 2";

        startIteration(text);

        nextValue();
        checkInt(1);

        SymbolTable table1 = currentSymtab();
        checkTrivialLocalTable(table1);

        // move from the 1 to either the $ion_1_0 or the 2
        nextValue();

// FIXME --- how should this work?
//           since there is no symbol table other than
//           the default system the $ion_1_0 in the middle
//           of this sequence isn't meaningful, but if
//           you're asking for system values with a system
//           reader you will see it.  If you convert through
//           a number of readers and writers you might or
//           might not preserve the $ion_1_0
        if (!IonType.INT.equals(currentValueType())) {
            // if we didn't hit the int 2 then we should have the $ion_1_0
            checkSymbol("$ion_1_0");
            nextValue();
        }

        checkInt(2);

        SymbolTable table2 = currentSymtab();
        checkTrivialLocalTable(table2);
        if (table1.isLocalTable() || table2.isLocalTable())
        {
            assertNotSame(table1, table2);
        }
        assertEquals(SystemSymbolTable.ION_1_0_MAX_ID, table2.getMaxId());
    }

    @Test
    public void testLocalTableReplacement()
        throws Exception
    {
        String text =
            "$ion_symbol_table::{" +
            "  symbols:[ \"foo\", \"bar\" ]," +
            "}\n" +
            "bar foo\n" +
            "$ion_symbol_table::{" +
            "  symbols:[ \"bar\" ]," +
            "}\n" +
            "bar foo";

        startIteration(text);

        nextValue();
        checkSymbol("bar", ION_1_0_MAX_ID + 2);

        SymbolTable table1 = currentSymtab();
        checkLocalTable(table1);

        nextValue();
        checkSymbol("foo", ION_1_0_MAX_ID + 1);

        // Symtab changes here...

        nextValue();
        checkSymbol("bar", ION_1_0_MAX_ID + 1);

        SymbolTable table2 = currentSymtab();
        checkLocalTable(table2);
        assertNotSame(table1, table2);
        assertTrue(ION_1_0_MAX_ID + 1 <= table2.getMaxId());
        assertTrue(ION_1_0_MAX_ID + 2 >= table2.getMaxId());

        nextValue();
        checkSymbol("foo", ION_1_0_MAX_ID + 2);
        assertEquals(ION_1_0_MAX_ID + 2, table2.getMaxId());
        assertSame(table2, currentSymtab());
    }

    @Test
    public void testTrivialLocalTableReplacement()
        throws Exception
    {
        String text =
            "$ion_symbol_table::{" +
            "}\n" +
            "1\n" +
            "$ion_symbol_table::{" +
            "}\n" +
            "2";

        startIteration(text);

        nextValue();
        checkInt(1);

        SymbolTable table1 = currentSymtab();
        checkLocalTable(table1);

        nextValue();
        checkInt(2);

        SymbolTable table2 = currentSymtab();
        checkLocalTable(table2);
        assertNotSame(table1, table2);
        assertEquals(ION_1_0_MAX_ID, table2.getMaxId());
    }


    @Test
    public void testLocalSymtabWithOpenContent()
        throws Exception
    {
        String data = "$ion_symbol_table::{open:33,symbols:[\"a\",\"b\"]} b";

        startIteration(data);
        nextValue();
        checkSymbol("b", 11);

        if (false)
        {
            // No such promises at the moment...
            SymbolTable symtab = currentSymtab();
            IonStruct symtabStruct = symtab.getIonRepresentation();
            checkInt(33, symtabStruct.get("open"));
        }
    }


    /**
     * Import v2 but catalog has v1.
     */
    @Test
    public void testLocalTableWithLesserImport()
        throws Exception
    {
        final int fred1id = ION_1_0_MAX_ID + 1;
        final int fred2id = ION_1_0_MAX_ID + 2;
        final int fred3id = ION_1_0_MAX_ID + 3;

        final int local = ION_1_0_MAX_ID + Symtabs.FRED_MAX_IDS[2];
        final int local1id = local + 1;
        final int local2id = local + 2;

        SimpleCatalog catalog = (SimpleCatalog) system().getCatalog();
        Symtabs.register("fred", 1, catalog);
        Symtabs.register("fred", 2, catalog);


        String text =
            LocalSymbolTablePrefix +
            "{" +
            "  imports:[{name:\"fred\", version:2, " +
            "            max_id:" + Symtabs.FRED_MAX_IDS[2] + "}]," +
            "}\n" +
            "local1 local2 fred_1 fred_2 fred_3";

        prepare(text);

        // Remove the imported table
        assertNotNull(catalog.removeTable("fred", 2));

        startIteration();
        nextValue();
        checkSymbol("local1", local1id);
        nextValue();
        checkSymbol("local2", local2id);
        nextValue();
        checkSymbol("fred_1", fred1id);
        nextValue();
        checkSymbol("fred_2", fred2id);
        nextValue();
        checkMissingSymbol("fred_3", (processingBinary() ? fred3id : local+3));
        checkEof();
    }

    /**
     * Import v2 but catalog has v3.
     */
    @Test
    public void testLocalTableWithGreaterImport()
        throws Exception
    {
        final int fred1id = ION_1_0_MAX_ID + 1;
        final int fred2id = ION_1_0_MAX_ID + 2;
        final int fred3id = ION_1_0_MAX_ID + 3;

        final int local = ION_1_0_MAX_ID + Symtabs.FRED_MAX_IDS[2];
        final int local1id = local + 1;
        final int local2id = local + 2;
        final int local3id = local + 3;

        SimpleCatalog catalog = (SimpleCatalog) system().getCatalog();
        Symtabs.register("fred", 1, catalog);
        Symtabs.register("fred", 2, catalog);
        SymbolTable fredV3 = Symtabs.register("fred", 3, catalog);

        // Make sure our syms don't overlap.
        assertTrue(fredV3.findSymbol("fred_5") != local3id);

        // fred_5 is not in table version 2, so it gets local symbol
        // fred_2 is missing from version 3
        String text =
            LocalSymbolTablePrefix +
            "{" +
            "  imports:[{name:\"fred\", version:2, " +
            "            max_id:" + Symtabs.FRED_MAX_IDS[2] + "}]" +
            "} " +
            "local1 local2 fred_1 fred_2 fred_3 fred_5";

        prepare(text);

        // Remove the imported table before decoding the binary.
        assertNotNull(catalog.removeTable("fred", 2));

        startIteration();
        nextValue();
        checkSymbol("local1", local1id);
        nextValue();
        checkSymbol("local2", local2id);
        nextValue();
        checkSymbol("fred_1", fred1id);
        nextValue();
        checkMissingSymbol("fred_2", (processingBinary() ? fred2id : local+3));
        nextValue();
        checkSymbol("fred_3", fred3id);
        nextValue();
        checkSymbol("fred_5", (processingBinary() ? local+3 : local+4));
        checkEof();
    }


    @Test
    public void testSharedTableNotAddedToCatalog()
        throws Exception
    {
        String text =
            SystemSymbolTable.ION_1_0 + " " +
            SymbolTableTest.IMPORTED_1_SERIALIZED +
            " 'imported 1'";
        assertNull(system().getCatalog().getTable("imported"));

        startIteration(text);
<<<<<<< HEAD
        nextValue();
=======
        try {
            nextValue();
        }
        catch (IonReaderTextRawTokensX.IonReaderTextTokenException e) {
            // FIXME what the heck?
            testSharedTableNotAddedToCatalog();
        }
>>>>>>> 37b0bb82
        checkType(IonType.STRUCT);
        checkAnnotation(SystemSymbolTable.ION_SHARED_SYMBOL_TABLE,
                        SystemSymbolTable.ION_SHARED_SYMBOL_TABLE_SID);

        assertNull(system().getCatalog().getTable("imported"));

        nextValue();
        checkSymbol("imported 1");
    }

    @Test
    public void testObsoleteSharedTableFormat()
        throws Exception
    {
        String text =
            "$ion_symbol_table::{ name:'''test''', symbols:['''x'''] }" +
            "346";

        startIteration(text);
        nextValue();
        checkInt(346);

        assertNull(system().getCatalog().getTable("test"));
    }


    /**
     * Parse Ion string data and ensure it matches expected text.
     */
    protected void testString(String expectedValue, String ionData)
        throws Exception
    {
        testString(expectedValue, ionData, ionData);
    }

    /**
     * Parse Ion string data and ensure it matches expected text.
     */
    protected void testString(String expectedValue,
                              String expectedRendering,
                              String ionData)
        throws Exception
    {
        startIteration(ionData);
        nextValue();
        checkString(expectedValue);
        checkEof();
    }

    @Test
    public void testUnicodeCharacters()
        throws Exception
    {
        String ionData = "\"\\0\"";
        testString("\0", ionData);

        ionData = "\"\\x01\"";
        testString("\01", ionData);

        // U+007F is a control character
        ionData = "\"\\x7f\"";
        testString("\u007f", ionData);

        ionData = "\"\\xff\"";
        testString("\u00ff", ionData);

        ionData = "\"\\" + "u0110\""; // Carefully avoid Java escape
        testString("\u0110", ionData);

        ionData = "\"\\" + "uffff\""; // Carefully avoid Java escape
        testString("\uffff", ionData);

        ionData = "\"\\" + "U0001d110\""; // Carefully avoid Java escape
//        testString("\ud834\udd10", ionData); // FIXME JIRA ION-8

        // The largest legal code point
        ionData = "\"\\" + "U0010ffff\""; // Carefully avoid Java escape
//        testString("\udbff\udfff", ionData); // FIXME JIRA ION-8
    }


    @Test
    public void testSurrogateGluing()
        throws Exception
    {
        // Three ways to represent each surrogate:
        //  1) The actual UTF-8 or UTF-16
        //  2) The \ u 2-byte escape
        //  3) The \ U 4-byte escape
        String[] highs = { "\uD834", "\\" + "uD834", "\\" + "U0000D834" };
        String[] lows  = { "\uDD10", "\\" + "uDD10", "\\" + "U0000DD10" };

        for (int i = 0; i < highs.length; i++) {
            String high = highs[i];
            for (int j = 0; j < lows.length; j++) {
                String low = lows[j];

                String ionData = '"' + high + low + '"';
                testString(FERMATA, "\"\\U0001d110\"", ionData);

                ionData = "'''" + high + low + "'''";
                testString(FERMATA, "\"\\U0001d110\"", ionData);

                ionData = "'''" + high + "''' '''" + low + "'''";
                testString(FERMATA, "\"\\U0001d110\"", ionData);
            }
        }
    }

    @Test
    public void testQuotesInLongStrings()
        throws Exception
    {
        testString("'", "\"'\"", "'''\\''''");
        testString("x''y", "\"x''y\"", "'''x''y'''");
        testString("x'''y", "\"x'''y\"", "'''x''\\'y'''");
        testString("x\"y", "\"x\\\"y\"", "'''x\"y'''");
        testString("x\"\"y", "\"x\\\"\\\"y\"", "'''x\"\"y'''");
    }

    // TODO similar tests on clob

    @Test @Ignore
    public void testPosInt() // TODO rework?
        throws Exception
    {
        startIteration("+1");
        nextValue();
        checkSymbol("+");
        nextValue();
        checkInt(1);
        checkEof();
    }

    @Test @Ignore
    public void testPosDecimal() // TODO rework?
        throws Exception
    {
        startIteration("+123d0");
        nextValue();
        checkSymbol("+");
        nextValue();
        checkDecimal(123D);
        checkEof();
    }

    @Test
    public void testNegativeZeroDecimal()
        throws Exception
    {
        startIteration("-0d0");
        nextValue();
        checkDecimal(-0.d); // TODO this should pass IonBigDecimal
        checkEof();
    }

    @Test @Ignore
    public void testPosFloat() // TODO rework?
        throws Exception
    {
        startIteration("+123e0");
        nextValue();
        checkSymbol("+");
        nextValue();
        checkFloat(123D);
        checkEof();
    }

    @Test @Ignore
    public void testPosTimestamp() // TODO rework?
        throws Exception
    {
        startIteration("+2009-02-18");
        nextValue();
        checkSymbol("+");
        nextValue();
        checkTimestamp("2009-02-18");
        checkEof();
    }

    // JIRA ION-71
    @Test
    public void testTimestampWithRolloverOffset()
        throws Exception
    {
        String text = "2009-10-01T00:00+01:00";
        startIteration(text);
        nextValue();
        checkTimestamp("2009-10-01T00:00+01:00");
        checkEof();
    }


    @Test
    public void testShortTimestamps()
        throws Exception
    {
        String text = "2007T 2007-04T 2007-04-25 2007-04-25T";

        startIteration(text);
        nextValue();
        checkTimestamp("2007T");
        nextValue();
        checkTimestamp("2007-04T");
        nextValue();
        checkTimestamp("2007-04-25");
        nextValue();
        checkTimestamp("2007-04-25");
        checkEof();
    }

    @Test
    public void testTimestampWithZeroFraction()
        throws Exception
    {
        String text = "2009-11-23T17:04:03.0-04:00";
        startIteration(text);
        nextValue();
        checkTimestamp("2009-11-23T17:04:03.0-04:00");
        checkEof();
    }

    @Test
    public void testNullTimestamp()
        throws Exception
    {
        String text = "null.timestamp";
        startIteration(text);
        nextValue();
        checkTimestamp((Timestamp)null);
        checkEof();
    }

    @Test
    public void testSpecialFloats()
        throws Exception
    {
        startIteration("nan +inf -inf");
        nextValue();
        checkFloat(Double.NaN);
        nextValue();
        checkFloat(Double.POSITIVE_INFINITY);
        nextValue();
        checkFloat(Double.NEGATIVE_INFINITY);
        checkEof();
    }


    //=========================================================================

    @Test
    public void testSystemIterationShowsIvm()
        throws Exception
    {
        String text = ION_1_0;

        prepare(text);
        startSystemIteration();
        nextValue();
        checkSymbol(ION_1_0, SystemSymbolTable.ION_1_0_SID);
        SymbolTable st = currentSymtab();
<<<<<<< HEAD
        assertTrue(st.isSystemTable());
        assertEquals(ION_1_0, st.getIonVersionId());
        checkEof();
    }

    public void testHighUnicodeDirectInBlob() {
=======

        // system readers don't necessarily support symbol tables
        // but if they do it better be the system table at this point
        if (st != null) {
            assertTrue("expected system table", st.isSystemTable());
            assertEquals(ION_1_0, st.getIonVersionId());
        }
        checkEof();
    }

    @Test
    public void testHighUnicodeDirectInBlob()
    {
        startTestCheckpoint("testHighUnicodeDirectInBlob");

>>>>>>> 37b0bb82
        try {
            // JIRA ION-69
            loader().load("{{\ufffd}}");
            fail();
        } catch (final IonException e) {/* expected */}
    }

    // TODO test injected symtabs's symtab
    @Test @Ignore
    public void testSymtabOnInjectedSymtab()
        throws Exception
    {
        String text = "local";

        prepare(text);
        startSystemIteration();

        nextValue();
        checkSymbol(ION_1_0, SystemSymbolTable.ION_1_0_SID);
        SymbolTable st = currentSymtab();
        assertTrue(st.isSystemTable());
        assertEquals(ION_1_0, st.getIonVersionId());

        nextValue();
        checkType(IonType.STRUCT);
        assertSame(st, currentSymtab());

        nextValue();
        checkSymbol("local", ION_1_0_MAX_ID + 1);
        SymbolTable local = currentSymtab();
        assertTrue(local.isLocalTable());
        assertSame(st, local.getSystemSymbolTable());

        checkEof();
    }
}<|MERGE_RESOLUTION|>--- conflicted
+++ resolved
@@ -7,6 +7,7 @@
 import static com.amazon.ion.SystemSymbolTable.ION_1_0_MAX_ID;
 import static com.amazon.ion.TestUtils.FERMATA;
 
+import com.amazon.ion.impl.IonReaderTextRawTokensX;
 import com.amazon.ion.impl.IonUTF8;
 import com.amazon.ion.impl.SymbolTableTest;
 import com.amazon.ion.system.SimpleCatalog;
@@ -21,8 +22,6 @@
 public abstract class SystemProcessingTestCase
     extends IonTestCase
 {
-<<<<<<< HEAD
-=======
     // so far 1000 to 10000 (by 1000's) assigned Dec 31, 2009
     // as classid's
     String getDebugClassId() {
@@ -57,11 +56,8 @@
         return;
     }
 
->>>>>>> 37b0bb82
     protected abstract void prepare(String text)
         throws Exception;
-
-    protected abstract boolean processingBinary();
 
     protected abstract void startIteration()
         throws Exception;
@@ -102,8 +98,13 @@
 
     /**
      * Checks a symbol that's defined in a missing symbol table.
+     *
+     * @returns
+     *        true when the symbol missing from a shared table
+     *        the symbol will have been added to the local symbol table
+     *        false when it will not have been
      */
-    protected abstract void checkMissingSymbol(String expected, int expectedSid)
+    protected abstract boolean checkMissingSymbol(String expected, int expectedSymbolTableSid, int expectedLocalSid)
         throws Exception;
 
     protected abstract void checkInt(long expected)
@@ -158,6 +159,8 @@
     public void testLocalTableResetting()
         throws Exception
     {
+        startTestCheckpoint("testLocalTableResetting");
+
         String text = "bar foo $ion_1_0 1 far boo";
 
         prepare(text);
@@ -195,6 +198,16 @@
 
         SymbolTable table2 = currentSymtab();
         checkLocalTable(table2);
+
+// here for debug
+if (table1 == table2) {
+    System.out.println();
+    System.out.println("in class: "+this.getDebugClassId());
+    System.out.println("in test: "+"testLocalTableResetting");
+    System.out.println("the current and the initial symbol tables are the same, they should be different");
+    System.out.println(this.getClass().getCanonicalName()+ " about line 181");
+    System.out.println();
+}
         assertNotSame(table1, table2);
 
         nextValue();
@@ -207,6 +220,8 @@
     public void testTrivialLocalTableResetting()
         throws Exception
     {
+        startTestCheckpoint("testTrivialLocalTableResetting");
+
         String text = "1 $ion_1_0 2";
 
         startIteration(text);
@@ -249,6 +264,8 @@
     public void testLocalTableReplacement()
         throws Exception
     {
+        startTestCheckpoint("testLocalTableReplacement");
+
         String text =
             "$ion_symbol_table::{" +
             "  symbols:[ \"foo\", \"bar\" ]," +
@@ -291,6 +308,8 @@
     public void testTrivialLocalTableReplacement()
         throws Exception
     {
+        startTestCheckpoint("testTrivialLocalTableReplacement");
+
         String text =
             "$ion_symbol_table::{" +
             "}\n" +
@@ -321,6 +340,8 @@
     public void testLocalSymtabWithOpenContent()
         throws Exception
     {
+        startTestCheckpoint("testLocalSymtabWithOpenContent");
+
         String data = "$ion_symbol_table::{open:33,symbols:[\"a\",\"b\"]} b";
 
         startIteration(data);
@@ -344,6 +365,8 @@
     public void testLocalTableWithLesserImport()
         throws Exception
     {
+        startTestCheckpoint("testLocalTableWithLesserImport");
+
         final int fred1id = ION_1_0_MAX_ID + 1;
         final int fred2id = ION_1_0_MAX_ID + 2;
         final int fred3id = ION_1_0_MAX_ID + 3;
@@ -351,11 +374,19 @@
         final int local = ION_1_0_MAX_ID + Symtabs.FRED_MAX_IDS[2];
         final int local1id = local + 1;
         final int local2id = local + 2;
+        final int local3id = local + 3;
 
         SimpleCatalog catalog = (SimpleCatalog) system().getCatalog();
         Symtabs.register("fred", 1, catalog);
         Symtabs.register("fred", 2, catalog);
 
+        // version: 1
+        // {  name:"fred", version:1,
+        // symbols:["fred_1", "fred_2"]}
+
+        // version: 2
+        //"{  name:"fred", version:2," +
+        //"  symbols:["fred_1","fred_2","fred_3","fred_4",]}
 
         String text =
             LocalSymbolTablePrefix +
@@ -365,23 +396,52 @@
             "}\n" +
             "local1 local2 fred_1 fred_2 fred_3";
 
+        // fred_2 and fred_3 are defined during prep
         prepare(text);
 
-        // Remove the imported table
+        // Remove the imported table: fred version 2
+        // which will cause us to use fred version 3 with a max id of 4
+        // which leaves out fred_5 altogether (which wasn't recognized
+        // during prepare anyway) and causes fred_2 to "disappear"
+        // if forced to the system will assign fred_2 to a new
+        // local id after this
         assertNotNull(catalog.removeTable("fred", 2));
 
+        // at this point the effective symbol list should be:
+        // fred::version::'2'::symbols:[
+        // 10::   '''fred_1''',
+        // 11::   '''fred_2''',
+        // 12::        null,
+        // 13::        null,
+        // local::symbols:[
+        // 14::   '''local1''',
+        // 15::   '''local2''',
+        // 16::   '''fred_3''',
+        // 17::   '''fred_4''',
+
         startIteration();
+
         nextValue();
         checkSymbol("local1", local1id);
+
         nextValue();
         checkSymbol("local2", local2id);
+
         nextValue();
         checkSymbol("fred_1", fred1id);
+
         nextValue();
         checkSymbol("fred_2", fred2id);
-        nextValue();
-        checkMissingSymbol("fred_3", (processingBinary() ? fred3id : local+3));
-        checkEof();
+
+        nextValue();
+        // it doesn't matter if fred 2 is local or not,
+        // fred 3 should be in the shared symbol table
+        boolean is_fred3_a_local_symbol = checkMissingSymbol("fred_3", fred3id, local3id);
+
+
+        checkEof();
+
+        if (is_fred3_a_local_symbol) return; // force is_fred2_a_local_symbol to be used
     }
 
     /**
@@ -391,14 +451,17 @@
     public void testLocalTableWithGreaterImport()
         throws Exception
     {
-        final int fred1id = ION_1_0_MAX_ID + 1;
-        final int fred2id = ION_1_0_MAX_ID + 2;
-        final int fred3id = ION_1_0_MAX_ID + 3;
+        startTestCheckpoint("testLocalTableWithGreaterImport");
+
+        final int fred1id_symtab = ION_1_0_MAX_ID + 1;  // expect 9 + 1 = 10
+        final int fred2id_symtab = ION_1_0_MAX_ID + 2;
+        final int fred3id_symtab = ION_1_0_MAX_ID + 3;
 
         final int local = ION_1_0_MAX_ID + Symtabs.FRED_MAX_IDS[2];
-        final int local1id = local + 1;
-        final int local2id = local + 2;
-        final int local3id = local + 3;
+        final int local1id = local + 1; // expect 9 + 4 + 1 = 14 id for local1
+        final int local2id = local + 2; // 15: id for local2
+        final int local3id = local + 3; // 16: id for fred_2, which has been removed from version 2 of the sym tab, so is now local
+        final int local4id = local + 4; // 17: id for fred_5, which isn't present when version 2 was defined
 
         SimpleCatalog catalog = (SimpleCatalog) system().getCatalog();
         Symtabs.register("fred", 1, catalog);
@@ -407,6 +470,16 @@
 
         // Make sure our syms don't overlap.
         assertTrue(fredV3.findSymbol("fred_5") != local3id);
+
+        // version: 1
+        // {  name:"fred", version:1,
+        // symbols:["fred_1", "fred_2"]}
+
+        // version: 3: /* Removed fred_2 */
+        //"{  name:"fred", version:3," +
+        //"  symbols:["fred_1",null,"fred_3","fred_4","fred_5",]}"
+
+
 
         // fred_5 is not in table version 2, so it gets local symbol
         // fred_2 is missing from version 3
@@ -418,24 +491,51 @@
             "} " +
             "local1 local2 fred_1 fred_2 fred_3 fred_5";
 
+        // at this point the effective symbol list should be:
+        // fred::version::'2'::symbols:[
+        // 10::   '''fred_1''',
+        // 11::        null, // removed when fred version 2 was removed and replaced by fred version 3 (which has the symbol fred_2 removed)
+        // 12::   '''fred_3''',
+        // 13::   '''fred_4''',
+        // local::symbols:[
+        // 14::   '''local1''',
+        // 15::   '''local2''',
+        // 16::   '''fred_2''', // since it's been removed from fred 3 (local 3)
+        // 17::   '''fred_5''', // since it's below the max is of fred 2 so not visible (local 4)
+
         prepare(text);
 
         // Remove the imported table before decoding the binary.
         assertNotNull(catalog.removeTable("fred", 2));
 
         startIteration();
+
         nextValue();
         checkSymbol("local1", local1id);
+
         nextValue();
         checkSymbol("local2", local2id);
-        nextValue();
-        checkSymbol("fred_1", fred1id);
-        nextValue();
-        checkMissingSymbol("fred_2", (processingBinary() ? fred2id : local+3));
-        nextValue();
-        checkSymbol("fred_3", fred3id);
-        nextValue();
-        checkSymbol("fred_5", (processingBinary() ? local+3 : local+4));
+
+        nextValue();
+        checkSymbol("fred_1", fred1id_symtab);
+
+        nextValue();
+        boolean is_fred2_a_local_symbol = checkMissingSymbol("fred_2", fred2id_symtab, local3id);
+
+        nextValue();
+        checkSymbol("fred_3", fred3id_symtab);
+
+        nextValue();
+
+        int fred_5_local_id;
+        if (is_fred2_a_local_symbol) {
+            fred_5_local_id = local4id;
+        }
+        else {
+            fred_5_local_id = local3id;
+        }
+        checkSymbol("fred_5", fred_5_local_id);
+
         checkEof();
     }
 
@@ -444,6 +544,8 @@
     public void testSharedTableNotAddedToCatalog()
         throws Exception
     {
+        startTestCheckpoint("testSharedTableNotAddedToCatalog");
+
         String text =
             SystemSymbolTable.ION_1_0 + " " +
             SymbolTableTest.IMPORTED_1_SERIALIZED +
@@ -451,9 +553,6 @@
         assertNull(system().getCatalog().getTable("imported"));
 
         startIteration(text);
-<<<<<<< HEAD
-        nextValue();
-=======
         try {
             nextValue();
         }
@@ -461,7 +560,6 @@
             // FIXME what the heck?
             testSharedTableNotAddedToCatalog();
         }
->>>>>>> 37b0bb82
         checkType(IonType.STRUCT);
         checkAnnotation(SystemSymbolTable.ION_SHARED_SYMBOL_TABLE,
                         SystemSymbolTable.ION_SHARED_SYMBOL_TABLE_SID);
@@ -476,6 +574,8 @@
     public void testObsoleteSharedTableFormat()
         throws Exception
     {
+        startTestCheckpoint("testObsoleteSharedTableFormat");
+
         String text =
             "$ion_symbol_table::{ name:'''test''', symbols:['''x'''] }" +
             "346";
@@ -515,6 +615,8 @@
     public void testUnicodeCharacters()
         throws Exception
     {
+        startTestCheckpoint("testUnicodeCharacters");
+
         String ionData = "\"\\0\"";
         testString("\0", ionData);
 
@@ -547,6 +649,8 @@
     public void testSurrogateGluing()
         throws Exception
     {
+        startTestCheckpoint("testSurrogateGluing");
+
         // Three ways to represent each surrogate:
         //  1) The actual UTF-8 or UTF-16
         //  2) The \ u 2-byte escape
@@ -575,6 +679,8 @@
     public void testQuotesInLongStrings()
         throws Exception
     {
+        startTestCheckpoint("testQuotesInLongStrings");
+
         testString("'", "\"'\"", "'''\\''''");
         testString("x''y", "\"x''y\"", "'''x''y'''");
         testString("x'''y", "\"x'''y\"", "'''x''\\'y'''");
@@ -588,6 +694,8 @@
     public void testPosInt() // TODO rework?
         throws Exception
     {
+        startTestCheckpoint("XXXtestPosInt");
+
         startIteration("+1");
         nextValue();
         checkSymbol("+");
@@ -600,6 +708,8 @@
     public void testPosDecimal() // TODO rework?
         throws Exception
     {
+        startTestCheckpoint("XXXtestPosDecimal");
+
         startIteration("+123d0");
         nextValue();
         checkSymbol("+");
@@ -612,6 +722,8 @@
     public void testNegativeZeroDecimal()
         throws Exception
     {
+        startTestCheckpoint("testNegativeZeroDecimal");
+
         startIteration("-0d0");
         nextValue();
         checkDecimal(-0.d); // TODO this should pass IonBigDecimal
@@ -622,6 +734,8 @@
     public void testPosFloat() // TODO rework?
         throws Exception
     {
+        startTestCheckpoint("XXXtestPosFloat");
+
         startIteration("+123e0");
         nextValue();
         checkSymbol("+");
@@ -634,6 +748,8 @@
     public void testPosTimestamp() // TODO rework?
         throws Exception
     {
+        startTestCheckpoint("XXXtestPosTimestamp");
+
         startIteration("+2009-02-18");
         nextValue();
         checkSymbol("+");
@@ -647,6 +763,8 @@
     public void testTimestampWithRolloverOffset()
         throws Exception
     {
+        startTestCheckpoint("testTimestampWithRolloverOffset");
+
         String text = "2009-10-01T00:00+01:00";
         startIteration(text);
         nextValue();
@@ -659,6 +777,8 @@
     public void testShortTimestamps()
         throws Exception
     {
+        startTestCheckpoint("testShortTimestamps");
+
         String text = "2007T 2007-04T 2007-04-25 2007-04-25T";
 
         startIteration(text);
@@ -677,6 +797,8 @@
     public void testTimestampWithZeroFraction()
         throws Exception
     {
+        startTestCheckpoint("testTimestampWithZeroFraction");
+
         String text = "2009-11-23T17:04:03.0-04:00";
         startIteration(text);
         nextValue();
@@ -688,6 +810,8 @@
     public void testNullTimestamp()
         throws Exception
     {
+        startTestCheckpoint("testNullTimestamp");
+
         String text = "null.timestamp";
         startIteration(text);
         nextValue();
@@ -699,6 +823,8 @@
     public void testSpecialFloats()
         throws Exception
     {
+        startTestCheckpoint("testSpecialFloats");
+
         startIteration("nan +inf -inf");
         nextValue();
         checkFloat(Double.NaN);
@@ -716,6 +842,8 @@
     public void testSystemIterationShowsIvm()
         throws Exception
     {
+        startTestCheckpoint("testSystemIterationShowsIvm");
+
         String text = ION_1_0;
 
         prepare(text);
@@ -723,14 +851,6 @@
         nextValue();
         checkSymbol(ION_1_0, SystemSymbolTable.ION_1_0_SID);
         SymbolTable st = currentSymtab();
-<<<<<<< HEAD
-        assertTrue(st.isSystemTable());
-        assertEquals(ION_1_0, st.getIonVersionId());
-        checkEof();
-    }
-
-    public void testHighUnicodeDirectInBlob() {
-=======
 
         // system readers don't necessarily support symbol tables
         // but if they do it better be the system table at this point
@@ -746,7 +866,6 @@
     {
         startTestCheckpoint("testHighUnicodeDirectInBlob");
 
->>>>>>> 37b0bb82
         try {
             // JIRA ION-69
             loader().load("{{\ufffd}}");
@@ -759,6 +878,8 @@
     public void testSymtabOnInjectedSymtab()
         throws Exception
     {
+        startTestCheckpoint("XXXtestSymtabOnInjectedSymtab");
+
         String text = "local";
 
         prepare(text);
