--- conflicted
+++ resolved
@@ -1,12 +1,7 @@
 /*
  *  Copyright 2009 Amazon.com.  All rights reserved.
-<<<<<<< HEAD
- *  $Id: //brazil/src/shared/platform/IonJava/development-idq/test/com/amazon/ion/HashCodeCorrectnessTest.java#1 $
- *  $Change: 3494362 $ $Author: p4admin $ $DateTime: 2010/10/11 20:05:22 $
-=======
- *  $Id: //brazil/src/shared/platform/IonJava/development-almann/test/com/amazon/ion/HashCodeCorrectnessTest.java#9 $
- *  $Change: 3077022 $ $Author: almann $ $DateTime: 2010/04/20 01:33:38 $
->>>>>>> d8dd4669
+ *  $Id: //brazil/src/shared/platform/IonJava/development-idq/test/com/amazon/ion/HashCodeCorrectnessTest.java#2 $
+ *  $Change: 3494766 $ $Author: jcaplan $ $DateTime: 2010/10/11 21:26:14 $
  */
 
 package com.amazon.ion;
