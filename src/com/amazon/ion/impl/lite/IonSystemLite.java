--- conflicted
+++ resolved
@@ -1058,36 +1058,6 @@
         return result;
     }
 
-<<<<<<< HEAD
-    public <T extends IonValue> IonList newList(T... values)
-        throws ContainedValueException, NullPointerException
-    {
-        List<T> e = (values == null ? null : Arrays.asList(values));
-        IonListLite ionValue = newEmptyList();
-        if (e == null) {
-            ionValue.makeNull();
-        }
-        else {
-            ionValue.addAll(e);
-        }
-        return ionValue;
-    }
-
-    public <T extends IonValue> IonSexp newSexp(T... values)
-        throws ContainedValueException, NullPointerException
-    {
-        List<T> e = (values == null ? null : Arrays.asList(values));
-        IonSexpLite ionValue = newEmptySexp();
-        if (e == null) {
-            ionValue.makeNull();
-        }
-        else {
-            ionValue.addAll(e);
-        }
-        return ionValue;
-    }
-=======
->>>>>>> 0c2c686d
 
     /*************************************************************
      *
