--- conflicted
+++ resolved
@@ -234,8 +234,6 @@
             _buffer.putCharAt(getPosition(), c);
         }
     }
-<<<<<<< HEAD
-=======
     private final void verify_matched_unread(int c) {
         if (_debug) {
             if (is_byte_data()) {
@@ -278,7 +276,6 @@
         }
         return did_unread;
     }
->>>>>>> 37b0bb82
 
     public final int read() throws IOException {
         if (_pos >= _limit) return read_helper();
