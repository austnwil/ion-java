--- conflicted
+++ resolved
@@ -50,6 +50,8 @@
 
     public static final int UNKNOWN_SID = -1;
 
+    public static final int DEFAULT_ION_VERSION = 1;
+
     /**
      * The system symbol <tt>'$ion'</tt>, as defined by Ion 1.0.
      */
@@ -132,22 +134,29 @@
 
     private enum SYSTEM_ONLY { SYSTEM_SYMBOL_TABLE }
 
-    private final static UnifiedSymbolTable _system_1_0_symbols =
-                     new UnifiedSymbolTable(SYSTEM_ONLY.SYSTEM_SYMBOL_TABLE);
-
-    private UnifiedSymbolTable(SYSTEM_ONLY make_unique_constructor)
-    {
-        this();
-
-        _symbols = new UnifiedSymbolTableSymbol[SYSTEM_SYMBOLS.length];
+    /**
+     * this should be used by IonSystem Impl's to create
+     * their own copy of the system symbol table.
+     *
+     * @param sys IonSystem
+     * @return UnifiedSymbolTable initialized as a system symbol table
+     */
+    protected UnifiedSymbolTable makeSystemSymbolTable(IonSystem sys)
+    {
+        UnifiedSymbolTable sys_table = new UnifiedSymbolTable(sys);
+
+        sys_table._symbols = new UnifiedSymbolTableSymbol[SYSTEM_SYMBOLS.length];
+
 
         for (int ii=0; ii<SYSTEM_SYMBOLS.length; ii++) {
-            int sid = convertLocalOffsetToSid(ii);
-            UnifiedSymbolTableSymbol sym = new UnifiedSymbolTableSymbol(SYSTEM_SYMBOLS[ii], sid, this);
-            defineSymbol(sym);
-        }
-
-        share(SystemSymbolTable.ION, 1);
+            int sid = sys_table.convertLocalOffsetToSid(ii);
+            UnifiedSymbolTableSymbol sym = new UnifiedSymbolTableSymbol(SYSTEM_SYMBOLS[ii], sid, sys_table);
+            sys_table.defineSymbol(sym);
+        }
+
+        sys_table.share(SystemSymbolTable.ION, 1);
+
+        return sys_table;
     }
 
 
@@ -191,15 +200,9 @@
     private int _sid_base;
 
     private final HashMap<String, Integer> _id_map;  // map from symbol name to SID of local symbols only
-<<<<<<< HEAD
-
-    private IonStructImpl            _ion_rep;         // Ion DOM representation of this symbol table
-    private IonList                  _ion_symbols_rep; // list that mimics the _symbols list of local symbols as an IonList
-=======
 //    private IonSystem                    _system;  use _sys_holder below
 //    private IonStruct                      _ion_rep;         // Ion DOM representation of this symbol table
 //    private IonList                        _ion_symbols_rep; // list that mimics the _symbols list of local symbols as an IonList
->>>>>>> 37b0bb82
 
     /*
      * SymbolTable constructors that are mostly intended to be used
@@ -207,15 +210,11 @@
      *
      */
 
-<<<<<<< HEAD
-    private UnifiedSymbolTable() {
-=======
     private UnifiedSymbolTable(IonSystem sys)
     {
         assert sys != null;
         _sys_holder = sys;
 
->>>>>>> 37b0bb82
         _name = null;
         _version = 0;
         _sid_base = 0;
@@ -240,11 +239,7 @@
      */
     private UnifiedSymbolTable(IonSystem sys, SymbolTable systemSymbols)
     {
-<<<<<<< HEAD
-        this();
-=======
         this(sys);
->>>>>>> 37b0bb82
         init(systemSymbols);
 
         if (systemSymbols != null) {
@@ -348,9 +343,6 @@
      * the SymbolTable is properly initialized.
      *
      */
-<<<<<<< HEAD
-    static public UnifiedSymbolTable makeSystemSymbolTable(int version)
-=======
 
     //
     //  system symbol table constructor
@@ -358,20 +350,16 @@
     //      be choices for this later
     //
     static public UnifiedSymbolTable makeSystemSymbolTable(IonSystem sys, int version)
->>>>>>> 37b0bb82
     {
         if (version != 1) {
             throw new IllegalArgumentException("only version 1 system symbols are supported currently");
         }
 
-        UnifiedSymbolTable table = new UnifiedSymbolTable();
+        UnifiedSymbolTable table = new UnifiedSymbolTable(sys);
         table.loadSharedSymbolTableContents(SystemSymbolTable.ION, version, SYSTEM_SYMBOLS);
 
         return table;
     }
-<<<<<<< HEAD
-    static public UnifiedSymbolTable makeNewSharedSymbolTable(String name, int version, Iterator<String> symbols)
-=======
 
     //
     //   shared symbol table constructors
@@ -379,7 +367,6 @@
     //       the local symbol table uses the catalog for import resolution
     //
     static public UnifiedSymbolTable makeNewSharedSymbolTable(IonSystem sys, String name, int version, Iterator<String> symbols)
->>>>>>> 37b0bb82
     {
         if (name == null || name.length() < 1) {
             throw new IllegalArgumentException("invalid name for shared symbol table");
@@ -387,29 +374,11 @@
         if (version < 1) {
             throw new IllegalArgumentException("invalid version for shared symbol table");
         }
-        UnifiedSymbolTable table = new UnifiedSymbolTable();
+        UnifiedSymbolTable table = new UnifiedSymbolTable(sys);
         table.loadSharedSymbolTableContents(name, version, symbols);
 
         return table;
     }
-<<<<<<< HEAD
-    static public UnifiedSymbolTable makeNewSharedSymbolTable(IonReader reader, boolean alreadyInStruct)
-    {
-        UnifiedSymbolTable table = new UnifiedSymbolTable();
-        table.loadSharedSymbolTableContents(reader, alreadyInStruct);
-
-        return table;
-    }
-    static public UnifiedSymbolTable makeNewSharedSymbolTable(IonStruct ionRep)
-    {
-        UnifiedSymbolTable table = new UnifiedSymbolTable();
-        IonReader reader = new IonTreeReader(ionRep);
-
-        table.loadSharedSymbolTableContents(reader, false);
-        if (ionRep instanceof IonStructImpl) {
-            table._ion_rep = (IonStructImpl) ionRep;
-        }
-=======
     static public UnifiedSymbolTable makeNewSharedSymbolTable(IonStruct ionRep)
     {
         IonReader reader = new IonReaderTreeSystem(ionRep);
@@ -422,7 +391,6 @@
 
         return table;
     }
->>>>>>> 37b0bb82
 
     static public UnifiedSymbolTable
     makeNewSharedSymbolTable(IonSystem sys, IonReader reader,
@@ -432,29 +400,21 @@
         table.loadSharedSymbolTableContents(reader, alreadyInStruct);
         return table;
     }
-<<<<<<< HEAD
-    static public UnifiedSymbolTable makeNewLocalSymbolTable(int version)
-=======
 
     //
     //  local symbol tables
     //     local symbol tables need both a system and a catalog
     //     which we use to resolve imports
     static public UnifiedSymbolTable makeNewLocalSymbolTable(IonSystem sys, int version)
->>>>>>> 37b0bb82
     {
         if (version != 1) {
             throw new IllegalArgumentException("only Ion version 1 is supported currently");
         }
-<<<<<<< HEAD
-        return makeNewLocalSymbolTable(UnifiedSymbolTable.getSystemSymbolTableInstance());
-=======
 
         SymbolTable sys_table = sys.getSystemSymbolTable();
         UnifiedSymbolTable table = makeNewLocalSymbolTable(sys, sys_table);
 
         return table;
->>>>>>> 37b0bb82
     }
 
     /**
@@ -472,15 +432,7 @@
             throw new IllegalArgumentException();
         }
 
-<<<<<<< HEAD
-        UnifiedSymbolTable table = new UnifiedSymbolTable();
-        table.init(systemSymbolTable);
-
-        table._sid_base = base;
-
-=======
         UnifiedSymbolTable table = new UnifiedSymbolTable(sys, systemSymbolTable);
->>>>>>> 37b0bb82
         return table;
     }
 
@@ -546,18 +498,9 @@
         IonCatalog catalog    = sys.getCatalog();
         SymbolTable sys_table = sys.getSystemSymbolTable();
 
-<<<<<<< HEAD
-        IonReader reader = new IonTreeReader(ionRep);
-        reader.next();
-        reader.stepIn();
-        table.readIonRep(SymbolTableType.LOCAL, reader, catalog);
-
-        table._ion_rep = (IonStructImpl) ionRep;
-=======
         UnifiedSymbolTable table = makeNewLocalSymbolTable(sys_table, catalog, ionRep);
 
         table.set_image(ionRep.getSystem(), ionRep);
->>>>>>> 37b0bb82
 
         return table;
     }
@@ -600,11 +543,6 @@
     makeNewLocalSymbolTable(IonSystem sys, IonReader reader,
                             boolean alreadyInStruct)
     {
-<<<<<<< HEAD
-        UnifiedSymbolTable table = new UnifiedSymbolTable(systemSymbolTable);
-
-        table.readIonRep(SymbolTableType.LOCAL, reader, catalog);
-=======
         IonCatalog  catalog = sys.getCatalog();
         SymbolTable sys_table = sys.getSystemSymbolTable();
         UnifiedSymbolTable table =
@@ -612,7 +550,6 @@
                                     alreadyInStruct);
         return table;
     }
->>>>>>> 37b0bb82
 
     /**
      * @param catalog may be null.
@@ -628,12 +565,6 @@
         return table;
     }
 
-<<<<<<< HEAD
-    // TODO get rid of this nasty static, it needs to come from the system.
-    public static UnifiedSymbolTable getSystemSymbolTableInstance()
-    {
-        return _system_1_0_symbols;
-=======
 
     /**
      * @param catalog may be null.
@@ -646,7 +577,6 @@
         UnifiedSymbolTable table = new UnifiedSymbolTable(sys, systemSymbolTable);
         table.loadLocalSymbolTable(reader, catalog, alreadyInStruct);
         return table;
->>>>>>> 37b0bb82
     }
 
     /**
@@ -671,8 +601,6 @@
         assert this._import_list == null || this._import_list.getMaxId() == 0;
     }
 
-<<<<<<< HEAD
-=======
 
     public static final boolean isRealLocalTable(SymbolTable table)
     {
@@ -720,7 +648,6 @@
         return table.isSystemTable();
     }
 
->>>>>>> 37b0bb82
     public boolean isLocalTable() {
         // Not synchronized since this member never changes after construction.
         return _name == null;
@@ -728,7 +655,7 @@
 
     /**
      * {@inheritDoc}
-     * Not synchonized since this member never changes after construction.
+     * Not synchronized since this member never changes after construction.
      */
     public boolean isSharedTable() {
         return _name != null;
@@ -741,8 +668,6 @@
         return (_name != null && SystemSymbolTable.ION.equals(_name));
     }
 
-<<<<<<< HEAD
-=======
     /**
      * Checks the passed in value and returns whether or not
      * the value could be a local symbol table.  It does this
@@ -825,7 +750,6 @@
         _maintain_image = false;
     }
 
->>>>>>> 37b0bb82
     @Deprecated
     public
     synchronized
@@ -877,12 +801,6 @@
 
     public String getIonVersionId()
     {
-<<<<<<< HEAD
-        // Not synchonized since this member never changes after construction.
-        SymbolTable system = _import_list.getSystemSymbolTable();
-        if (system == null && _sys_holder != null) {
-            system = _sys_holder.getSystemSymbolTable();
-=======
         SymbolTable system_table = this;
         if (!system_table.isSystemTable()) {
             if (isSharedTable()) {
@@ -892,12 +810,11 @@
             // else this is a local table, which always has a system symtab
             system_table = _import_list.getSystemSymbolTable();
             assert system_table != null;
->>>>>>> 37b0bb82
-        }
-        if (system != null) {
-            return system.getIonVersionId();
-        }
-        assert isSystemTable();
+        }
+        int id = system_table.getVersion();
+        if (id != 1) {
+            throw new IonException("unrecognized system version encountered: "+id);
+        }
         return SystemSymbolTable.ION_1_0;
     }
 
@@ -908,10 +825,6 @@
     {
         return new Iterator<String>()
         {
-<<<<<<< HEAD
-            int myCurrentId =  _sid_base;
-            final int myMaxId = _sid_base + _local_symbol_count;
-=======
             String[] names = makeNameArray();
             int      myCurrentId = 0;
             int      myMaxId = getNameCount();
@@ -943,7 +856,6 @@
                 }
                 return names.length;
             }
->>>>>>> 37b0bb82
 
             public boolean hasNext()
             {
@@ -952,8 +864,9 @@
 
             public String next()
             {
-                // TODO inline and optimize
-                return findKnownSymbol(++myCurrentId);
+                int    id = myCurrentId++;
+                String name = names[id];
+                return name;
             }
 
             public void remove()
@@ -1192,10 +1105,7 @@
         if (system_table == null && _sys_holder != null) {
             system_table = _sys_holder.getSystemSymbolTable();
         }
-        if (system_table == null) {
-            // TODO: this is a HACK since we don't seem to have the IonSystem everywhere we need it
-            system_table = UnifiedSymbolTable.getSystemSymbolTableInstance();
-        }
+        assert (system_table != null && system_table.isSystemTable());
         return system_table;
     }
 
@@ -1251,7 +1161,6 @@
         //}
     }
 
-
     public
     synchronized   // TODO: why is this synchronized?  are we just protecting the writer?  might we only synchoronize if this is a local sym tab?
     void writeTo(IonWriter writer) throws IOException
@@ -1321,8 +1230,6 @@
         return _image;
     }
 
-<<<<<<< HEAD
-=======
     // TODO: optimize this.  this is a quick and dirty version
     //       to provide users the "correct" alternative.  Later
     //       we should make a real synthetic read that does this
@@ -1351,7 +1258,6 @@
     }
 
 
->>>>>>> 37b0bb82
     /**
      * NOT SYNCHRONIZED! Call only from a synch'd method.
      */
@@ -1379,14 +1285,10 @@
                 IonStruct imp = sys.newEmptyStruct();
                 imp.add(UnifiedSymbolTable.NAME, sys.newString(imptable.getName()));
                 imp.add(UnifiedSymbolTable.VERSION, sys.newInt(imptable.getVersion()));
-<<<<<<< HEAD
-                imp.add(UnifiedSymbolTable.MAX_ID, sys.newInt(imptable.getMaxId()));
-=======
                 int max_id = _import_list.getMaxIdForExportAdjusted(ii);
                 if (max_id > 0) {
                     imp.add(UnifiedSymbolTable.MAX_ID, sys.newInt(max_id));
                 }
->>>>>>> 37b0bb82
                 imports_as_ion.add(imp);
             }
             ionRep.add(IMPORTS, imports_as_ion);
@@ -1647,13 +1549,13 @@
      */
     private void readImportList(IonReader reader, IonCatalog catalog)
     {
-        assert (reader.getFieldId() == SystemSymbolTable.IMPORTS_SID);
+        assert (reader.getFieldId() == SystemSymbolTable.IMPORTS_SID || SystemSymbolTable.IMPORTS.equals(reader.getFieldName()));
         assert (reader.getType() == IonType.LIST);
 
         reader.stepIn();
         while (reader.hasNext()) {
             IonType t = reader.next();
-            if (t == IonType.STRUCT) {
+            if (IonType.STRUCT.equals(t)) {
                 readOneImport(reader, catalog);
             }
         }
@@ -1683,7 +1585,14 @@
 
             if (ionRep.isNullValue()) continue;
 
-            switch(ionRep.getFieldId()) {
+            int field_id = ionRep.getFieldId();
+            if (field_id == -1) {
+                // this is a user defined reader or a pure DOM
+                // we fall back to text here
+                final String fieldName = ionRep.getFieldName();
+                field_id = get_symbol_sid_helper(fieldName);
+            }
+            switch(field_id) {
                 case UnifiedSymbolTable.NAME_SID:
                     if (t == IonType.STRING) {
                         name = ionRep.stringValue();
@@ -1738,11 +1647,7 @@
             assert maxid >= 0;
 
             // Construct dummy table with max_id undefined symbols
-<<<<<<< HEAD
-            itab = new UnifiedSymbolTable();
-=======
             itab = new UnifiedSymbolTable(_sys_holder);
->>>>>>> 37b0bb82
             itab._local_symbol_count = maxid;
             itab.share(name, version);
         }
