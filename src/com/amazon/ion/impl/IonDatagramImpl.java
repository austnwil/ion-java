--- conflicted
+++ resolved
@@ -17,6 +17,7 @@
 import com.amazon.ion.SystemSymbolTable;
 import com.amazon.ion.ValueVisitor;
 import com.amazon.ion.impl.IonBinary.BufferManager;
+import com.amazon.ion.util.Printer;
 import java.io.IOException;
 import java.io.OutputStream;
 import java.io.Reader;
@@ -32,7 +33,7 @@
 {
     static private final int DATAGRAM_TYPEDESC  =
         IonConstants.makeTypeDescriptor(IonConstants.tidSexp,
-                                        IonConstants.lnIsDatagram);
+                                        IonConstants.lnIsEmptyContainer);
 
     private final static String[] EMPTY_STRING_ARRAY = new String[0];
 
@@ -74,11 +75,6 @@
     }
 
 
-<<<<<<< HEAD
-    public IonDatagramImpl(IonSystemImpl system, Reader ionText)
-    {
-        this(system, system.newLocalSymbolTable(), ionText);
-=======
     /**
      * Creates a datagram wrapping bytes containing Ion text or binary data.
      *
@@ -112,7 +108,6 @@
         this(system 
             ,system.newLocalSymbolTable()
             ,ionText);
->>>>>>> 6aac0dab
     }
 
 
@@ -126,62 +121,17 @@
         this(new SystemReader(system,
                               system.getCatalog(),
                               initialSymbolTable, ionText));
-<<<<<<< HEAD
-
-        // If the synthetic local table has anything in it, inject it.
-        if (initialSymbolTable.size() != 0 || initialSymbolTable.hasImports())
-        {
-            IonStruct ionRep = initialSymbolTable.getIonRepresentation();
-            assert ionRep.getSymbolTable() != null;
-            assert _contents.size() != 0;
-
-            _contents.add(0, ionRep);
-            ((IonValueImpl)ionRep)._container = this;
-
-            setDirty();
-        }
-=======
         
 // TODO: ?? really place_symbol_table(initialSymbolTable);
 
->>>>>>> 6aac0dab
-    }
-
-
-    /**
-     * Creates a datagram wrapping bytes containing Ion text or binary data.
-     *
-     * @param ionData may be either Ion binary data, or UTF-8 Ion text.
-     * <em>This method assumes ownership of the array</em> and may modify it at
-     * will.
-     *
-     * @throws NullPointerException if any parameter is null.
-     * @throws IonException if there's a syntax error in the Ion content.
-     */
-    public IonDatagramImpl(IonSystemImpl system, byte[] ionData)
-    {
-        this(system.newSystemReader(ionData));
-    }
-
-
-    /**
-     *
-     * @param buffer is filled with Ion data.
-     *
-     * @throws NullPointerException if any parameter is null.
-     */
-    public IonDatagramImpl(IonSystemImpl system, BufferManager buffer)
-    {
-        this(new SystemReader(system, buffer));
-    }
-
+    }
 
     /**
      * Workhorse constructor this does the actual work.
      *
      * @throws NullPointerException if any parameter is null.
      */
-    public IonDatagramImpl(SystemReader rawStream)
+    IonDatagramImpl(SystemReader rawStream)
     {
         super(DATAGRAM_TYPEDESC, true);
 
@@ -204,13 +154,8 @@
         // Force materialization and update of the buffer, since we're
         // injecting the initial symbol table.
         try {
-<<<<<<< HEAD
-            materialize();
-            // This ends up in doMaterializeValue below.
-=======
             materialize(); // This ends up calling doMaterializeValue below.
             // NOT NEEDED: FIXME: place_symbol_table(rawStream.getLocalSymbolTable());  // cas
->>>>>>> 6aac0dab
         }
         catch (IOException e) {
             throw new IonException(e);
@@ -224,21 +169,11 @@
         _next_start = _buffer.buffer().size();
     }
 
-<<<<<<< HEAD
-    //=========================================================================
-
-
-=======
->>>>>>> 6aac0dab
     public IonType getType()
     {
         return IonType.DATAGRAM;
     }
 
-<<<<<<< HEAD
-
-
-=======
     final boolean isSystemValue(IonValueImpl element) {
         boolean is_system_value = false;
         if (element instanceof IonSymbolImpl) {
@@ -268,44 +203,12 @@
         return ivm;
     }
     
->>>>>>> 6aac0dab
     // FIXME need to make add more solid, maintain symbol tables etc.
 
     @Override
     public void add(IonValue element)
         throws ContainedValueException, NullPointerException
     {
-<<<<<<< HEAD
-        validateNewChild(element);
-
-        // FIXME here we assume that we're inserting a user value!
-
-        LocalSymbolTable symtab;
-        int userSize = _userContents.size();
-        if (userSize == 0)
-        {
-            symtab = _system.newLocalSymbolTable();
-            IonStruct ionRep = symtab.getIonRepresentation();
-
-            // TODO why insert at zero?  Should we just append?
-            // Should grab the ST from the last elt of either kind?
-            _contents.add(0, ionRep);
-
-            ((IonValueImpl)ionRep)._container = this;
-        }
-        else
-        {
-            symtab = _userContents.get(userSize - 1).getSymbolTable();
-            assert symtab != null;
-        }
-
-        add(_contents.size(), element, true);
-        assert element.getSymbolTable() == null;
-
-        // FIXME this doesn't reset any extant encoded data
-        ((IonValueImpl)element).setSymbolTable(symtab);
-        _userContents.add(element);
-=======
         boolean isSystem = isSystemValue((IonValueImpl)element);
         add(element, isSystem);
     }
@@ -389,7 +292,6 @@
             }
         }
         return symtab;
->>>>>>> 6aac0dab
     }
 
     @Override
@@ -593,15 +495,12 @@
     @Override
     protected void doMaterializeValue(IonBinary.Reader reader) throws IOException
     {
-<<<<<<< HEAD
-=======
         assert _contents !=  null && _contents.size() == 0;
         assert _userContents !=  null && _userContents.size() == 0;
         
         SymbolTable previous = null;
         IonValue    previous_value = null;
         
->>>>>>> 6aac0dab
         while (_rawStream.hasNext())
         {
             IonValueImpl     child = (IonValueImpl) _rawStream.next();
@@ -686,25 +585,10 @@
 
     private int updateBuffer() throws IonException
     {
-        _buffer.reader().sync();   // FIXME is this correct?
-
-        int oldSize = _buffer.buffer().size();
-
-        if (this.isDirty()) {
-            for (IonValue child : _userContents) {
-                LocalSymbolTable symtab = child.getSymbolTable();
-                assert symtab != null;
-                ((IonValueImpl) child).updateSymbolTable(symtab);
-            }
-        }
-
+        int oldSize = 0;
+        
         try
         {
-<<<<<<< HEAD
-            updateBuffer2(_buffer.writer(BINARY_VERSION_MARKER_SIZE),
-                          BINARY_VERSION_MARKER_SIZE,
-                          0);
-=======
             _buffer.reader().sync();   // FIXME is this correct?
     
             oldSize = _buffer.buffer().size();
@@ -764,7 +648,6 @@
             //updateBuffer2(_buffer.writer(BINARY_VERSION_MARKER_SIZE),
             //              BINARY_VERSION_MARKER_SIZE,
             //              0);
->>>>>>> 6aac0dab
 
             if (systemSize() == 0) {
                 // Nothing should've been written.
