// Copyright (c) 2007-2009 Amazon.com, Inc.  All rights reserved.

package com.amazon.ion.impl;

import static com.amazon.ion.SymbolTable.UNKNOWN_SYMBOL_ID;
import static com.amazon.ion.impl.IonConstants.BB_TOKEN_LEN;

import com.amazon.ion.EmptySymbolException;
import com.amazon.ion.IonException;
import com.amazon.ion.IonSymbol;
import com.amazon.ion.IonType;
import com.amazon.ion.NullValueException;
import com.amazon.ion.SymbolTable;
import com.amazon.ion.SystemSymbolTable;
import com.amazon.ion.ValueVisitor;
import java.io.IOException;


/**
 * Implements the Ion <code>symbol</code> type.
 */
public final class IonSymbolImpl
    extends IonTextImpl
    implements IonSymbol
{
    static final int NULL_SYMBOL_TYPEDESC =
        IonConstants.makeTypeDescriptor(IonConstants.tidSymbol,
                                        IonConstants.lnIsNullAtom);

    private static final int NULL_SYMBOL_ID = 0;

    private static final int HASH_SIGNATURE =
        IonType.SYMBOL.toString().hashCode();

    /**
     * SID is zero when this is null.symbol
     */
    private int     mySid = UNKNOWN_SYMBOL_ID;
    private boolean _is_IonVersionMarker = false;

    /**
     * Constructs a <code>null.symbol</code> value.
     */
    public IonSymbolImpl(IonSystemImpl system)
    {
        this(system, NULL_SYMBOL_TYPEDESC);
        _hasNativeValue = true; // Since this is null
    }

    public IonSymbolImpl(IonSystemImpl system, String name)
    {
        this(system, NULL_SYMBOL_TYPEDESC);
        setValue(name);
    }

    /**
     * Constructs a binary-backed symbol value.
     */
    public IonSymbolImpl(IonSystemImpl system, int typeDesc)
    {
        super(system, typeDesc);
        assert pos_getType() == IonConstants.tidSymbol;
    }

    /**
     * makes a copy of this IonString. This calls up to
     * IonTextImpl to copy the string itself and that in
     * turn calls IonValueImpl to copy
     * the annotations and the field name if appropriate.
     * The symbol table is not copied as the value is fully
     * materialized and the symbol table is unnecessary.
     */
    @Override
    public IonSymbolImpl clone()
    {
        IonSymbolImpl clone = new IonSymbolImpl(_system);

        clone.copyFrom(this);
        clone.mySid = UNKNOWN_SYMBOL_ID;

        return clone;
    }

    /**
     * Implements {@link Object#hashCode()} consistent with equals. This
     * implementation uses the hash of the string value XOR'ed with a constant.
     *
     * @return  An int, consistent with the contracts for
     *          {@link Object#hashCode()} and {@link Object#equals(Object)}.
     */
    @Override
    public int hashCode() {
        int hash = HASH_SIGNATURE;
        if (!isNullValue())  {
            hash ^= stringValue().hashCode();
        }
        return hash;
    }

    public IonType getType()
    {
        return IonType.SYMBOL;
    }


    public String stringValue()
    {
        if (this.isNullValue()) return null;

        makeReady();
<<<<<<< HEAD
        if (this._hasNativeValue) {
            return _get_value();
=======

        String value = _get_value();

        // this only decodes a valid value if the symbol
        // is of the form $<digits>
        int sid = UnifiedSymbolTable.decodeIntegerSymbol(value);
        if (this._hasNativeValue()) {
            if (sid != UnifiedSymbolTable.UNKNOWN_SYMBOL_ID) {
                SymbolTable symbols = this.getSymbolTable();
                if (symbols != null) {
                     value = symbols.findSymbol(sid);
                }
            }
        }
        else {
            // we have to look up the string for this
            sid = this.getSymbolId();
            SymbolTable symbols = this.getSymbolTable();
            if (symbols != null) {
                 value = symbols.findSymbol(sid);
            }
>>>>>>> 37b0bb82
        }
        return value;
    }

    @Deprecated
    public int intValue()
        throws NullValueException
    {
        return getSymbolId();
    }

    public int getSymbolId()
        throws NullValueException
    {
        validateThisNotNull();

        makeReady();

        // TODO this can be streamlined
        if (mySid == UNKNOWN_SYMBOL_ID) {
            assert _hasNativeValue == true && isDirty();
            SymbolTable symtab = getSymbolTable();
            if (symtab == null) {
                symtab = materializeSymbolTable();
            }
            if (symtab != null) {
                String name = _get_value();
                if (symtab.isLocalTable())
                {
                    mySid = symtab.addSymbol(name);
                }
                else
                {
                    mySid = symtab.findSymbol(name);
                }
            }
        }

        assert mySid != 0;
        return mySid;
    }

    @Override
    public void setValue(String value)
    {
        if ("".equals(value)) {
            throw new EmptySymbolException();
        }

        super.setValue(value);  // Calls checkForLock
        if (value != null) {
            mySid = UNKNOWN_SYMBOL_ID;
        }
        else {
            mySid = NULL_SYMBOL_ID;
        }
    }

    @Override
    protected int getNativeValueLength()
    {
        assert _hasNativeValue == true;

        if (this.isIonVersionMarker()) {
            return IonConstants.BINARY_VERSION_MARKER_SIZE;
        }

        assert mySid >= 0;
        return IonBinary.lenVarUInt8(mySid);
    }

    protected boolean isIonVersionMarker() {
        return _is_IonVersionMarker;
    }
    protected void setIsIonVersionMarker(boolean isIVM)
    {
        assert SystemSymbolTable.ION_1_0.equals(this._get_value());

        _is_IonVersionMarker = isIVM;
        _isSystemValue = true;
        _hasNativeValue = true;
        _isMaterialized = true;

        mySid = SystemSymbolTable.ION_1_0_SID;
    }

    @Override
    protected int computeLowNibble(int valuelen)
    {
        assert _hasNativeValue == true;

        if (mySid == UNKNOWN_SYMBOL_ID) {
            assert _hasNativeValue == true && isDirty();
            String name = _get_value();
            mySid = (name == null
                         ? NULL_SYMBOL_ID
                         : getSymbolTable().addSymbol(name));
        }
        assert mySid >= 0;

        int ln;
        if (isIonVersionMarker()) {
            // the low nibble of the ion version marker is always 0
            ln = 0;
        }
        else if (mySid == NULL_SYMBOL_ID) {
            ln = IonConstants.lnIsNullAtom;
        }
        else {
            ln = getNativeValueLength();
            if (ln > IonConstants.lnIsVarLen) {
                ln = IonConstants.lnIsVarLen;
            }
        }
        return ln;
    }

    @Override
    public SymbolTable populateSymbolValues(SymbolTable symtab)
    {
        // TODO do we really need to materialize?
        makeReady();

        // the super method will check for the lock
        symtab = super.populateSymbolValues(symtab);

        if (mySid < 1 && this.isNullValue() == false) {
<<<<<<< HEAD
            assert _hasNativeValue == true && isDirty();
            mySid = symtab.addSymbol(this._get_value());
=======
            assert _hasNativeValue() == true && isDirty();

            String s = this._get_value();
            mySid = this.resolveSymbol(s);
            if (mySid < 1) {
                symtab = this.addSymbol(s, symtab);
                mySid = this.resolveSymbol(s);
            }
>>>>>>> 37b0bb82
        }

        return symtab;
    }

    @Override
    protected int getNakedValueLength() throws IOException
    {
        int len;

        if (this._is_IonVersionMarker) {  // FIXME: WHAT IF THE ivm HAS ANNOTATIONS ??
            len = IonConstants.BINARY_VERSION_MARKER_SIZE - IonConstants.BB_TOKEN_LEN;
        }
        else {
            len = super.getNakedValueLength();
        }
        return len;
    }

    /**
     * Length of the core header.  We handle version markers as a one-byte TD
     * plus a three-byte value.
     *
     * @param contentLength length of the core value.
     * @return at least one.
     */
    @Override
    public int getTypeDescriptorAndLengthOverhead(int contentLength) {
        int len = BB_TOKEN_LEN;
        if (! this._is_IonVersionMarker) {
            len += IonBinary.lenLenFieldWithOptionalNibble(contentLength);
        }
        return len;
    }

    @Override
    void detachFromSymbolTable()
    {
        String name = stringValue();  // Force materialization
        this.mySid = (name == null ? 0 : UNKNOWN_SYMBOL_ID);
        super.detachFromSymbolTable();
    }


    @Override
    protected void doMaterializeValue(IonBinary.Reader reader)
        throws IOException
    {
        assert this._isPositionLoaded == true && this._buffer != null;

        // a native value trumps a buffered value
        if (_hasNativeValue) return;

        // the reader will have been positioned for us
        assert reader.position() == this.pos_getOffsetAtValueTD();

        // we need to skip over the td to get to the good stuff
        int td = reader.read();
        assert (byte)(0xff & td) == this.pos_getTypeDescriptorByte();

        int tdb = this.pos_getTypeDescriptorByte();
        if ((tdb & 0xff) == (IonConstants.BINARY_VERSION_MARKER_1_0[0] & 0xff)) {
            mySid = SystemSymbolTable.ION_1_0_SID;
            _set_value(SystemSymbolTable.ION_1_0);
            // we need to skip over the binary marker, we've read the first
            // byte and we checked the contents long before we got here so ...
            reader.skip(IonConstants.BINARY_VERSION_MARKER_SIZE - 1);
        }
        else {
            int type = this.pos_getType();
            if (type != IonConstants.tidSymbol) {
                throw new IonException("invalid type desc encountered for value");
            }

            int ln = this.pos_getLowNibble();
            switch ((0xf & ln)) {
            case IonConstants.lnIsNullAtom:
                mySid = NULL_SYMBOL_ID;
                _set_value(null);
                break;
            case 0:
                throw new IonException("invalid symbol id for value, must be > 0");
            case IonConstants.lnIsVarLen:
                ln = reader.readVarUInt7IntValue();
                // fall through to default:
            default:
                mySid = reader.readVarUInt8IntValue(ln);
                if (mySid == 0) {
                    throw new IonException("invalid symbol id for value, must be > 0");
                }
                _set_value(getSymbolTable().findSymbol(mySid));
                break;
            }
        }

        _hasNativeValue = true;
    }


    @Override
    protected void doWriteNakedValue(IonBinary.Writer writer, int valueLen)
        throws IOException
    {
        assert valueLen == this.getNakedValueLength();
        assert valueLen > 0;

        if (this.isIonVersionMarker()) {
            writer.write(IonConstants.BINARY_VERSION_MARKER_1_0);
            assert valueLen == IonConstants.BINARY_VERSION_MARKER_SIZE;
        }
        else {
            // We've already been through updateSymbolTable().
            assert mySid > 0;

            int wlen = writer.writeVarUInt8Value(mySid, valueLen);
            assert wlen == valueLen;
        }
    }

    /**
     * Precondition: the token is up to date, the buffer is positioned properly,
     * and enough space is available.
     *
     * @return the cumulative position delta at the end of this value.
     * @throws IOException
     */
    @Override
    protected int writeValue(IonBinary.Writer writer,
                             int cumulativePositionDelta)
        throws IOException
    {
        // we look for the IonVersionMarker stamp for special
        // treatment (the 4 byte value) otherwise we delegate
        if (this._is_IonVersionMarker) {
            writer.write(IonConstants.BINARY_VERSION_MARKER_1_0);
        }
        else {
            cumulativePositionDelta = super.writeValue(writer, cumulativePositionDelta);
        }
        return cumulativePositionDelta;
    }


    public void accept(ValueVisitor visitor) throws Exception
    {
        makeReady();
        visitor.visit(this);
    }
}<|MERGE_RESOLUTION|>--- conflicted
+++ resolved
@@ -44,7 +44,7 @@
     public IonSymbolImpl(IonSystemImpl system)
     {
         this(system, NULL_SYMBOL_TYPEDESC);
-        _hasNativeValue = true; // Since this is null
+        _hasNativeValue(true); // Since this is null
     }
 
     public IonSymbolImpl(IonSystemImpl system, String name)
@@ -108,10 +108,6 @@
         if (this.isNullValue()) return null;
 
         makeReady();
-<<<<<<< HEAD
-        if (this._hasNativeValue) {
-            return _get_value();
-=======
 
         String value = _get_value();
 
@@ -133,7 +129,6 @@
             if (symbols != null) {
                  value = symbols.findSymbol(sid);
             }
->>>>>>> 37b0bb82
         }
         return value;
     }
@@ -154,7 +149,7 @@
 
         // TODO this can be streamlined
         if (mySid == UNKNOWN_SYMBOL_ID) {
-            assert _hasNativeValue == true && isDirty();
+            assert _hasNativeValue() == true && isDirty();
             SymbolTable symtab = getSymbolTable();
             if (symtab == null) {
                 symtab = materializeSymbolTable();
@@ -195,7 +190,7 @@
     @Override
     protected int getNativeValueLength()
     {
-        assert _hasNativeValue == true;
+        assert _hasNativeValue() == true;
 
         if (this.isIonVersionMarker()) {
             return IonConstants.BINARY_VERSION_MARKER_SIZE;
@@ -213,9 +208,9 @@
         assert SystemSymbolTable.ION_1_0.equals(this._get_value());
 
         _is_IonVersionMarker = isIVM;
-        _isSystemValue = true;
-        _hasNativeValue = true;
-        _isMaterialized = true;
+        _isSystemValue(true);
+        _hasNativeValue(true);
+        _isMaterialized(true);
 
         mySid = SystemSymbolTable.ION_1_0_SID;
     }
@@ -223,10 +218,10 @@
     @Override
     protected int computeLowNibble(int valuelen)
     {
-        assert _hasNativeValue == true;
+        assert _hasNativeValue() == true;
 
         if (mySid == UNKNOWN_SYMBOL_ID) {
-            assert _hasNativeValue == true && isDirty();
+            assert _hasNativeValue() == true && isDirty();
             String name = _get_value();
             mySid = (name == null
                          ? NULL_SYMBOL_ID
@@ -261,10 +256,6 @@
         symtab = super.populateSymbolValues(symtab);
 
         if (mySid < 1 && this.isNullValue() == false) {
-<<<<<<< HEAD
-            assert _hasNativeValue == true && isDirty();
-            mySid = symtab.addSymbol(this._get_value());
-=======
             assert _hasNativeValue() == true && isDirty();
 
             String s = this._get_value();
@@ -273,7 +264,6 @@
                 symtab = this.addSymbol(s, symtab);
                 mySid = this.resolveSymbol(s);
             }
->>>>>>> 37b0bb82
         }
 
         return symtab;
@@ -322,10 +312,10 @@
     protected void doMaterializeValue(IonBinary.Reader reader)
         throws IOException
     {
-        assert this._isPositionLoaded == true && this._buffer != null;
+        assert this._isPositionLoaded() == true && this._buffer != null;
 
         // a native value trumps a buffered value
-        if (_hasNativeValue) return;
+        if (_hasNativeValue()) return;
 
         // the reader will have been positioned for us
         assert reader.position() == this.pos_getOffsetAtValueTD();
@@ -369,7 +359,7 @@
             }
         }
 
-        _hasNativeValue = true;
+        _hasNativeValue(true);
     }
 
 
