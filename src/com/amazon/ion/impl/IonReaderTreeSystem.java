// Copyright (c) 2010 Amazon.com, Inc.  All rights reserved.

package com.amazon.ion.impl;

import static com.amazon.ion.impl.IonImplUtils.EMPTY_ITERATOR;

import com.amazon.ion.Decimal;
import com.amazon.ion.IonBool;
import com.amazon.ion.IonContainer;
import com.amazon.ion.IonDatagram;
import com.amazon.ion.IonDecimal;
import com.amazon.ion.IonException;
import com.amazon.ion.IonFloat;
import com.amazon.ion.IonInt;
import com.amazon.ion.IonIterationType;
import com.amazon.ion.IonLob;
import com.amazon.ion.IonNull;
import com.amazon.ion.IonReader;
import com.amazon.ion.IonStruct;
import com.amazon.ion.IonSymbol;
import com.amazon.ion.IonSystem;
import com.amazon.ion.IonText;
import com.amazon.ion.IonTimestamp;
import com.amazon.ion.IonType;
import com.amazon.ion.IonValue;
import com.amazon.ion.SymbolTable;
import com.amazon.ion.Timestamp;
import java.io.IOException;
import java.io.InputStream;
import java.math.BigDecimal;
import java.util.Date;
import java.util.Iterator;
import java.util.NoSuchElementException;

/**
 *
 */
<<<<<<< HEAD
public class IonReaderTreeSystem
    implements IonReader, IonReaderWriterPrivate
=======
class IonReaderTreeSystem
    implements IonReader
>>>>>>> 595e346d
{
    protected IonSystem           _system;
    protected SymbolTable         _symbols;
    protected Iterator<IonValue>  _iter;
    protected IonContainerPrivate _root;
    protected IonValue            _parent;
    protected IonValue            _next;
    protected IonValue            _curr;
    protected boolean             _eof;

    protected Object[]           _stack = new Object[10];
    protected int                _top;

    public IonReaderTreeSystem(IonValue value)
    {
        if (value == null) {
            // do nothing
        }
        else {
            _system = value.getSystem();
            if (value instanceof IonDatagram) {
                // datagrams interacting with these readers must be
                // IonContainerPrivate containers
                assert(value instanceof IonContainerPrivate);
                IonDatagram dg = (IonDatagram) value;
                _parent = dg;
                _root = (IonContainerPrivate)dg;
                _iter = dg.systemIterator(); // we want a system reader not: new Children(dg);
            }
            else {
                _next = value;
                if (value instanceof IonContainerPrivate) {
                    _root = (IonContainerPrivate)value;
                    while (_root.getContainer() != null) {
                        _root = (IonContainerPrivate)_root.getContainer();
                    }
                }
            }
        }
    }

    public void close()
    {
        _eof = true;
    }

    protected void set_symbol_table(SymbolTable symtab)
    {
        _symbols = symtab;
        return;
    }

    void push() {
        int oldlen = _stack.length;
        if (_top + 1 >= oldlen) { // we're going to do a "+2" on top so we need extra space
            int newlen = oldlen * 2;
            Object[] temp = new Object[newlen];
            System.arraycopy(_stack, 0, temp, 0, oldlen);
            _stack = temp;
        }
        _stack[_top++] = _parent;
        _stack[_top++] = _iter;
    }

    @SuppressWarnings("unchecked")
    void pop() {
        assert _top >= 2;

        _top--;
        _iter = (Iterator<IonValue>)_stack[_top];
        _stack[_top] = null;  // Allow iterator to be garbage collected!

        _top--;
        _parent = (IonValue)_stack[_top];
        _stack[_top] = null;

        // We don't know if we're at the end of the container, so check again.
        _eof = false;
    }

    public IonIterationType getIterationType()
    {
        return IonIterationType.USER_ION_VALUE;
    }

    public boolean hasNext()
    {
        IonType next_type = next_helper_system();
        return (next_type != null);
    }

    public IonType next()
    {
        if (this._next == null && !this.hasNext()) {
            return null;
        }
        this._curr = this._next;
        this._next = null;

        return this._curr.getType();
    }

    IonType next_helper_system()
    {
        if (this._eof) return null;
        if (this._next != null) return this._next.getType();

        if (this._iter != null && this._iter.hasNext()) {
            this._next = this._iter.next();
        }

        if ((this._eof =(this._next == null)) == true) {
            return null;
        }
        return this._next.getType();
    }

    public void stepIn()
    {
        if (!(this._curr instanceof IonContainer)) {
            throw new IllegalStateException("current value must be a container");
        }
        push();
        _parent = _curr;
        _iter = new Children(((IonContainer)this._curr));
        _curr = null;
    }

    public void stepOut()
    {
        if (this._top < 1) {
            throw new IllegalStateException(IonMessages.CANNOT_STEP_OUT);
        }
        pop();
    }

    public int getDepth() {
        return _top/2;
    }

    private void XXXposition(IonReader other)
    {
        if (!(other instanceof IonReaderTreeSystem)) {
            throw new IllegalArgumentException("invalid reader type, classes must match");
        }
        IonReaderTreeSystem iother = (IonReaderTreeSystem)other;

        this._eof = iother._eof;
        this._curr = iother._curr;
        this._parent = iother._parent;

        if (iother._iter == null) {
            this._iter = null;
        }
        else {
            assert iother._parent instanceof IonContainer;
            this._iter = new Children(((IonContainer)iother._parent));
            while (this.hasNext()) {
                this.next();
                if (this._curr == iother._curr) break;
            }
        }
    }

    public SymbolTable getSymbolTable()
    {
        SymbolTable symboltable = null;

        if (_curr != null) {
            symboltable = _curr.getSymbolTable();
        }
        else if (_parent != null) {
            symboltable = _parent.getSymbolTable();
        }

        return symboltable;
    }

    public IonType getType()
    {
        return (_curr == null) ? null : _curr.getType();
    }

    public String[] getTypeAnnotations()
    {
        if (_curr == null) {
            throw new IllegalStateException();
        }
        String [] annotations = _curr.getTypeAnnotations();
        if (annotations == null) {
            annotations = _empty_string_array;
        }
        return annotations;
    }

    private static int[] _empty_int_array = new int[0];
    public int[] getTypeAnnotationIds()
    {
        String [] annotations = getTypeAnnotations();
        if (annotations == null || annotations.length < 1) {
            return _empty_int_array;
        }

        int [] ids = new int[annotations.length];
        SymbolTable sym = _curr.getSymbolTable();

        for (int ii=0; ii<annotations.length; ii++) {
            ids[ii] = sym.findSymbol(annotations[ii]);
        }

        return ids;
    }

    private static String[] _empty_string_array = new String[0];
    @SuppressWarnings("unchecked")
    public Iterator<Integer> iterateTypeAnnotationIds()
    {
        int [] ids = getTypeAnnotationIds();
        if (ids == null || ids.length < 1) {
            return (Iterator<Integer>) EMPTY_ITERATOR;
        }
        return new IdIterator(ids);
    }

    @SuppressWarnings("unchecked")
    public Iterator<String> iterateTypeAnnotations()
    {
        String [] annotations = getTypeAnnotations();
        if (annotations == null) return (Iterator<String>) EMPTY_ITERATOR;
        return new StringIterator(annotations);
    }


    public boolean isInStruct()
    {
        return (_parent instanceof IonStruct);
    }

    public boolean isNullValue()
    {
        if (_curr instanceof IonNull) return true;
        if (_curr == null) {
            throw new IllegalStateException("must call next() before isNullValue()");

        }
        return _curr.isNullValue();
    }

    public int getFieldId()
    {
        // FIXME IonValueImpl.getFieldId doesn't return -1 as specced here!
        return (_curr == null) ? UnifiedSymbolTable.UNKNOWN_SID : _curr.getFieldId();
    }

    public String getFieldName()
    {
        return (_curr == null) ? null : _curr.getFieldName();
    }


    public boolean booleanValue()
    {
        if (_curr instanceof IonBool) {
            return ((IonBool)_curr).booleanValue();
        }
        throw new IllegalStateException("current value is not a boolean");

    }

    public int intValue()
    {
        if (_curr instanceof IonInt)  {
            return ((IonInt)_curr).intValue();
        }
        if (_curr instanceof IonFloat)  {
            return (int)((IonFloat)_curr).doubleValue();
        }
        if (_curr instanceof IonDecimal)  {
            return (int)((IonDecimal)_curr).doubleValue();
        }
        throw new IllegalStateException("current value is not an ion int, float, or decimal");
    }

    public long longValue()
    {
        if (_curr instanceof IonInt)  {
            return ((IonInt)_curr).longValue();
        }
        if (_curr instanceof IonFloat)  {
            return (long)((IonFloat)_curr).doubleValue();
        }
        if (_curr instanceof IonDecimal)  {
            return (long)((IonDecimal)_curr).doubleValue();
        }
        throw new IllegalStateException("current value is not an ion int, float, or decimal");
    }

    public double doubleValue()
    {
        if (_curr instanceof IonFloat)  {
            return ((IonFloat)_curr).doubleValue();
        }
        if (_curr instanceof IonDecimal)  {
            return ((IonDecimal)_curr).doubleValue();
        }
        throw new IllegalStateException("current value is not an ion float or decimal");
    }

    public BigDecimal bigDecimalValue()
    {
        if (_curr instanceof IonDecimal)  {
            return ((IonDecimal)_curr).bigDecimalValue();
        }
        throw new IllegalStateException("current value is not an ion decimal");
    }

    public Decimal decimalValue()
    {
        if (_curr instanceof IonDecimal)  {
            return ((IonDecimal)_curr).decimalValue();
        }
        throw new IllegalStateException("current value is not an ion decimal");
    }

    public Timestamp timestampValue()
    {
        if (_curr instanceof IonTimestamp) {
            return ((IonTimestamp)_curr).timestampValue();
        }
        throw new IllegalStateException("current value is not a timestamp");
    }

    public Date dateValue()
    {
        if (_curr instanceof IonTimestamp)  {
            return ((IonTimestamp)_curr).dateValue();
        }
        throw new IllegalStateException("current value is not an ion timestamp");
    }

    public String stringValue()
    {
        if (_curr == null) return null;
        if (_curr instanceof IonText) {
            return ((IonText)_curr).stringValue();
        }
        throw new IllegalStateException("current value is not a symbol or string");
    }

    public int getSymbolId()
    {
        if (_curr == null) return -1;
        if (_curr instanceof IonSymbol) {
            return ((IonSymbol)_curr).getSymbolId();
        }
        throw new IllegalStateException("current value is not a symbol");
    }

    public int byteSize()
    {
        if (_curr instanceof IonLob) {
            IonLob lob = (IonLob)_curr;
            return lob.byteSize();
        }
        throw new IllegalStateException("current value is not an ion blob or clob");
    }

    public byte[] newBytes()
    {
        if (_curr instanceof IonLob) {
            IonLob lob = (IonLob)_curr;
            int loblen = lob.byteSize();
            byte[] buffer = new byte[loblen];
            InputStream is = lob.newInputStream();
            int retlen;
            try {
                retlen = is.read(buffer, 0, loblen);
                is.close();
            }
            catch (IOException e) {
                throw new IonException(e);
            }
            assert (retlen == -1 ? loblen == 0 : retlen == loblen);
            return buffer;
        }
        throw new IllegalStateException("current value is not an ion blob or clob");
    }

    public int getBytes(byte[] buffer, int offset, int len)
    {
        if (_curr instanceof IonLob) {
            IonLob lob = (IonLob)_curr;
            int loblen = lob.byteSize();
            if (loblen > len) {
                throw new IllegalArgumentException("insufficient space in buffer for this value");
            }
            InputStream is = lob.newInputStream();
            int retlen;
            try {
                retlen = is.read(buffer, offset, loblen);
                is.close();
            }
            catch (IOException e) {
                throw new IonException(e);
            }
            assert retlen == loblen;
            return retlen;
        }
        throw new IllegalStateException("current value is not an ion blob or clob");
    }

    public IonValue getIonValue(IonSystem sys)
    {
        return _curr;
    }

    public String valueToString()
    {
        return (_curr == null) ? null : _curr.toString();
    }

    private static final class StringIterator implements Iterator<String>
    {
        String [] _values;
        int       _pos;

        StringIterator(String[] values) {
            _values = values;
        }
        public boolean hasNext() {
            return (_pos < _values.length);
        }
        public String next() {
            if (!hasNext()) throw new NoSuchElementException();
            return _values[_pos++];
        }
        public void remove() {
            throw new UnsupportedOperationException();
        }
    }

    private static final class IdIterator implements Iterator<Integer>
    {
        int []  _values;
        int     _pos;

        IdIterator(int[] values) {
            _values = values;
        }
        public boolean hasNext() {
            return (_pos < _values.length);
        }
        public Integer next() {
            if (!hasNext()) throw new NoSuchElementException();
            int value = _values[_pos++];
            return value;
        }
        public void remove() {
            throw new UnsupportedOperationException();
        }
    }

    private static final class Children implements Iterator<IonValue>
    {
        boolean             _eof;
        int                 _next_idx;
        IonContainerPrivate _parent;
        IonValue            _curr;

        Children(IonContainer parent)
        {
            if (parent instanceof IonContainerPrivate) {
                _parent = (IonContainerPrivate)parent;

if (_parent instanceof IonValueImpl) {
((IonValueImpl)_parent).makeReady();
}

                _next_idx = 0;
                _curr = null;
                if (_parent.isNullValue()) {
                    // otherwise the empty contents member will cause trouble
                    _eof = true;
                }
            }
            else {
                throw new UnsupportedOperationException("this only supports IonContainerImpl instances");
            }
        }

        public boolean hasNext()
        {
            if (_eof) return false;

            int len = _parent.get_child_count();

            if (_next_idx > 0) {
                // first we have to verify the position of the
                // current value, since it might move if local
                // symbol tables get created.  In which case it
                // will be moved down the list.
                int ii = _next_idx - 1;
                _next_idx = len; // if we can't find our current
                                 // value we'll be at eof anyway
                while (ii<len) {
                    if (_curr == _parent.get_child(ii)) {
                        _next_idx = ii+1;
                        break;
                    }
                }
            }
            // if there anything left?
            if (_next_idx >= _parent.get_child_count()) {
                _eof = true;
            }
            return !_eof;
        }

        public IonValue next()
        {
            // the hasNext() is needed to adjust our _next_idx
            // value if the underlying arraylist moved under us
            if (!hasNext()) {
                _curr = null;
            }
            else {
                _curr = _parent.get_child(_next_idx);
                _next_idx++;
            }
            return _curr;
        }

        public void remove()
        {
            throw new UnsupportedOperationException();
        }
    }

    // system readers don't skip any symbol tables
    public SymbolTable pop_passed_symbol_table()
    {
        return null;
    }
}<|MERGE_RESOLUTION|>--- conflicted
+++ resolved
@@ -35,13 +35,8 @@
 /**
  *
  */
-<<<<<<< HEAD
-public class IonReaderTreeSystem
+class IonReaderTreeSystem
     implements IonReader, IonReaderWriterPrivate
-=======
-class IonReaderTreeSystem
-    implements IonReader
->>>>>>> 595e346d
 {
     protected IonSystem           _system;
     protected SymbolTable         _symbols;
