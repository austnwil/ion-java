--- conflicted
+++ resolved
@@ -88,6 +88,7 @@
             {
                 IonDatagramImpl dg =
                     new IonDatagramImpl(mySystem, myCatalog, reader);
+
                 return dg;
             }
             catch (IOException e)
@@ -216,25 +217,9 @@
         }
         catch (IonException e)
         {
-<<<<<<< HEAD
-            IonReader reader = mySystem.newSystemReader(pushback);
-            assert reader instanceof IonTextReaderImpl;
-            try
-            {
-                IonDatagramImpl dg = new IonDatagramImpl(mySystem, myCatalog, reader);
-                // Force symtab preparation  FIXME should not be necessary
-                dg.byteSize();
-                return dg;
-            }
-            catch (IOException e)
-            {
-                throw new IonException(e);
-            }
-=======
             IOException io = e.causeOfType(IOException.class);
             if (io != null) throw io;
             throw e;
->>>>>>> 37b0bb82
         }
     }
 }