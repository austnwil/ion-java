// Copyright (c) 2007-2010 Amazon.com, Inc.  All rights reserved.
package com.amazon.ion.impl;
<<<<<<< HEAD

=======
import java.io.ByteArrayOutputStream;
>>>>>>> 139b72dc
import java.io.IOException;
import java.io.InputStream;
import java.io.OutputStream;
import java.util.ArrayList;
import java.util.Comparator;
import java.util.SortedSet;
import java.util.TreeSet;
/**
 * This implements a blocked byte buffer and both an input and output stream
 * that operates over it. It is designed to be able to be randomly accessed.
 * The output steam supports both inserting data (with "stretching") in the
 * middle of the stream and over-write.  The output steam also supports remove
 * which shrinks the overall data buffer. The underlying buffer is backed by
 * one or more byte arrays to minimize data movement.
 * <p>
 * It is also meant to be reused, so that it does not have to pressure the
 * GC, if that is desirable.
 *
 * @author Chris Suver, 3 Feb 2007
 */
final public class BlockedBuffer
{
    ///////////////////////////////////////////////////////////////////////////////
    //
    // updatable, insertable, and possibly fragmented byte buffer
    //
    // these manage the set of memory (byte) buffers
    ArrayList<bbBlock>  _blocks;
    int                 _next_block_position;   // next position in _blocks for active block, may be less than _blocks.size()
    int                 _lastCapacity;          // used to allocate new blocks
    int                 _buf_limit;             // high water mark of _position
    int                 _version;
    int                 _mutation_version;
    Object              _mutator;
// BUGBUG - this is just a test, it shouldn't be in checked in code
static final boolean test_with_no_version_checking = false;
    void start_mutate(Object caller, int version) {
        if (test_with_no_version_checking) return;
        if (_mutation_version != 0 || _mutator != null)
            throw new BlockedBufferException("lock conflict");
        if (version != _version)
            throw new BlockedBufferException("version conflict on update");
        _mutator = caller;
        _mutation_version = version;
    }
    int end_mutate(Object caller) {
        if (test_with_no_version_checking) return _version;
        if (_version != _mutation_version)
            throw new BlockedBufferException("version mismatch failure");
        if (caller != _mutator)
            throw new BlockedBufferException("caller mismatch failure");
        _version = _mutation_version + 1;
        _mutation_version = 0;
        _mutator = null;
        return _version;
    }
    boolean mutation_in_progress(Object caller, int version) {
        if (test_with_no_version_checking) return false;
        if (_mutation_version != version)
            throw new BlockedBufferException("unexpected update lock conflict");
        if (caller != _mutator)
            throw new BlockedBufferException("caller mismatch failure");
        return true;
    }
    int getVersion() {
        return _version;
    }
    static boolean debugValidation = false;
    static int _defaultBlockSizeMin;
    static int _defaultBlockSizeUpperLimit;
    static {
        resetParameters();
    }
    public static void resetParameters() {
        debugValidation = false;
        _defaultBlockSizeMin = 4096 * 8;
        _defaultBlockSizeUpperLimit = 4096 * 8;
    }
    public int _blockSizeMin = _defaultBlockSizeMin;
    public int _blockSizeUpperLimit = _defaultBlockSizeUpperLimit;
    static void setBlockSizeParameters(int min, int max,
                                              boolean intenseValidation) {
        debugValidation = intenseValidation;
        setBlockSizeParameters(min, max);
    }
    public static void setBlockSizeParameters(int min, int max) {
        if (min < 0 || max < min) {
            throw new IllegalArgumentException();
        }
        _defaultBlockSizeMin           = min;
        _defaultBlockSizeUpperLimit    = max;
        return;
    }
    ///////////////////////////////////////////////////////////////////////////
    /**
     * Creates a new buffer without preallocating any space.
     */
    public BlockedBuffer() {
        start_mutate(this, 0);
        init(0, null);
        end_mutate(this);
    }
    /**
     * Creates a new buffer, preallocating some initial capacity.
     *
     * @param initialSize the number of bytes to allocate.
     */
    public BlockedBuffer(int initialSize) {
        start_mutate(this, 0);
        init(initialSize, null);
        end_mutate(this);
    }
    /**
     * Creates a new buffer, assuming ownership of given data.
     * <em>This method assumes ownership of the <code>data</code> array</em>
     * and will modify it at will.
     *
     * @param data the initial data to be buffered.
     *
     * @throws NullPointerException if buffer is null.
     */
    public BlockedBuffer(byte[] data) {
        start_mutate(this, 0);
        init(0, new bbBlock(data));
        _buf_limit = data.length;
        end_mutate(this);
    }
    /**
     * Creates a new buffer containing all data remaining on an
     * {@link InputStream}.  The stream is closed before returning.
     *
     * @param data must not be null.
     *
     * @throws IOException
     */
    public BlockedBuffer(InputStream data)
        throws IOException
    {
        IonBinary.Writer writer = new IonBinary.Writer(this);
        try {
            writer.write(data);
        }
        finally {
            data.close();
        }
    }
    /**
     * creates a logical copy of the buffer.  This does not preserve
     * the position state and is equivalent to constructing a new
     * buffer from the old by getting the bytes from the original
     * and writing them to a new buffer.
     */
    @Override
    public BlockedBuffer clone()
    {
        BlockedBuffer clone = new BlockedBuffer(this._buf_limit);
        int end = this._buf_limit;
        bbBlock dst_block = clone._blocks.get(0);
        int dst_offset = 0;
        int dst_limit = dst_block.blockCapacity();
        for (int ii=0; ii<this._blocks.size(); ii++) {
            bbBlock src_block = this._blocks.get(ii);
            if (src_block._limit < 1) continue; // see if there's any interesting data in this block
            int src_end = src_block._limit + src_block._offset;
            int to_copy = src_block._limit;
            if (to_copy > dst_limit - dst_offset) {
                to_copy = dst_limit - dst_offset;
            }
            System.arraycopy(src_block._buffer, 0, dst_block._buffer, dst_offset, to_copy);
            dst_offset += to_copy;
            // the cloned BlockedBuffer should be able to hold all the data
            // in it's single block
            assert dst_offset <= dst_limit;
            // see if we're done (and break out in that case)
            if (src_end >= end) break;
        }
        dst_block._limit = dst_offset;
        clone._buf_limit = dst_offset;
        return clone;
    }
    /**
     * Initializes the various members such as the block arraylist
     * the initial block and the various values like the block size upper limit.
     * @param initialSize or 0
     * @param initialBlock or null
     * @return bbBlock the initial current block
     */
    private bbBlock init(int initialSize, bbBlock initialBlock)
    {
        this._lastCapacity = BlockedBuffer._defaultBlockSizeMin;
        this._blockSizeUpperLimit = BlockedBuffer._defaultBlockSizeUpperLimit;
        while (this._lastCapacity < initialSize &&
               this._lastCapacity < this._blockSizeUpperLimit)
        {
            this.nextBlockSize(this, 0);
        }
        int count = initialSize / this._lastCapacity;
        if (initialBlock != null) count = 1;
        this._blocks = new ArrayList<bbBlock>(count);
        if (initialBlock == null) {
            initialBlock = new bbBlock(this.nextBlockSize(this, 0));
        }
        this._blocks.add(initialBlock);
        this._next_block_position = 1;
        // create any preallocated blocks (following _next_block_position)
        bbBlock b;
        for (int need = initialSize - initialBlock.blockCapacity()
           ; need > 0
           ; need -= b.blockCapacity()
        ) {
            b = new bbBlock(this.nextBlockSize(this, 0));
            b._idx = -1;
            this._blocks.add(b);
        }
        return initialBlock;
    }
    /**
     * Gets the number of bytes of content in this buffer.
     * This isn't the same as its capacity.
     */
    public final int size() {
        return _buf_limit;
    }
    /**
     * empties the entire contents of the buffer
     */
    private void clear(Object caller, int version) {
        assert mutation_in_progress(caller, version);
        _buf_limit = 0;
        for (int ii=0; ii<_blocks.size(); ii++) {
            _blocks.get(ii).clearBlock();
            // _blocks.get(ii)._idx = -1; this is done in clearBlock()
        }
        bbBlock first = _blocks.get(0);
        first._idx = 0;                        // cas: 26 dec 2008
        first._offset = 0;
        first._limit = 0;
        _next_block_position = 1;
        return;
    }
    /**
     * treat the limit as the end of file
     */
    bbBlock truncate(Object caller, int version, int pos) {
        assert mutation_in_progress(caller, version);
        if (0 > pos || pos > this._buf_limit )
            throw new IllegalArgumentException();
        // clear out all the blocks in use from the last in use
        // to the block where the eof will be located
        bbBlock b = null;
        for (int idx = this._next_block_position - 1; idx >= 0; idx--) {
            b = this._blocks.get(idx);
            if (b._offset <= pos) break;
            b.clearBlock();
        }
        if (b == null) {
            throw new IllegalStateException("block missing at position "+pos);
        }
        // reset the next block position to account for this.
        this._next_block_position = b._idx + 1;
        // on the block where eof is, set it's limit appropriately
        b._limit = pos - b._offset;
        // set the overall buffer limits
        this._buf_limit = pos;
        b = this.findBlockForRead(pos, version, b, pos);
        return b;
    }
    private bbBlock addBlock(Object caller, int version, int idx, int offset,
                             int needed)
    {
        assert mutation_in_progress(caller, version);
        bbBlock newblock = null;
        for (int ii=this._next_block_position; ii < this._blocks.size(); ii++)
        {
            bbBlock tmpblock = this._blocks.get(this._next_block_position);
            if (tmpblock._buffer.length >= needed) {
                this._blocks.remove(this._next_block_position);
                newblock = tmpblock;
                break;
            }
        }
        if (newblock == null) {
            // if there's nothing big enough to recycle
            // so we have to really make more space
            int bufcapacity = 0;
            if (needed > _blockSizeUpperLimit) {
                bufcapacity = needed;
            }
            else {
                while (bufcapacity < needed) {
                    bufcapacity = this.nextBlockSize(caller, version);
                }
            }
            newblock = new bbBlock(bufcapacity);
        }
        // if the caller didn't specify an index
        // we'll have to find out where this goes
        if (idx == -1) {
            for (idx = 0; idx < this._next_block_position; idx++) {
                if (this._blocks.get(idx)._offset < 0) {
                    break;
                }
                if (offset >= this._blocks.get(idx)._offset) {
                    break;
                }
            }
        }
        // initialize the buffer and add it to the list in the right spot
        newblock._idx = idx;
        newblock._offset = offset;
        _blocks.add(idx, newblock);
        _next_block_position++;
        // if this isn't the last buffer, bump the idx of the trailing buffers
        for (int ii = idx + 1; ii < _next_block_position; ii++) {
            this._blocks.get(ii)._idx = ii;
        }
        return newblock;
    }
    private int nextBlockSize(Object caller, int version)
    {
        assert mutation_in_progress(caller, version);
        if (_lastCapacity == 0) {
            _lastCapacity = _blockSizeMin;
        }
        else if (_lastCapacity < _blockSizeUpperLimit) {
            _lastCapacity *= 2;
        }
        return _lastCapacity;
    }
    // starts with (pos, 0, _next_block_position) so we're really
    // looking in blocks with indices from lo to (hi-1) inclusive
    final bbBlock findBlockHelper(int pos, int lo, int hi)
    {
        bbBlock block;
        int     ii;
        if ((hi - lo) <= 3) {
            for (ii=lo; ii<hi; ii++) {
                block = this._blocks.get(ii);
                if (pos > block._offset + block._limit) continue;
                if (block.containsForRead(pos)) {
                    return block;
                }
                if (block._offset >= pos) break;
            }
            return this._blocks.get(ii - 1);    // this will always be > 0
        }
        int mid = (hi + lo) / 2;
        block = this._blocks.get(mid);
        assert block != null;
        if (block._offset > pos) {
            return findBlockHelper(pos, lo, mid);
        }
        return findBlockHelper(pos, mid, hi);
    }
    /**
     * find the block where this offset (newPosition) has already
     * been written. Typically the caller will set _curr to be the
     * returned block.
     * @param pos global position to be read from
     * @return curr block ready to be read from
     */
    bbBlock findBlockForRead(Object caller, int version, bbBlock curr, int pos)
    {
        assert pos >= 0 && "buffer positions are never negative".length() > 0;
        if (pos > this._buf_limit) {
            throw new BlockedBufferException("invalid position");
        }
        assert _validate();
        if (curr != null) {
            if (curr.containsForRead(pos)) {
                return curr;
            }
            if (pos == this._buf_limit && (pos - curr._offset) == curr._limit) {
                return curr;
            }
        }
        boolean at_eof = (pos == this._buf_limit);
        if (at_eof) {
            // if this is the last block actually in use
            // and we're looking for the eof position then
            // we can check for the "last byte not quite
            // written yet" case, which is fine
            bbBlock block = this._blocks.get(this._next_block_position - 1);
            if (block.containsForWrite(pos)) return block;
        }
        else {
            bbBlock block = this.findBlockHelper(pos, 0, this._next_block_position);
            return block;
        }
        throw new BlockedBufferException("valid position can't be found!");
    }
        /**
     * find the block where this offset (newPosition) should be written.
     * typicall the caller will set _curr to be the returned block.
     * @param pos global position to be written to
     * @return curr block ready to be written to
     */
    bbBlock findBlockForWrite(Object caller, int version, bbBlock curr, int pos)
    {
        assert mutation_in_progress(caller, version);
        assert (pos >= 0 && "invalid position, positions must be >= 0".length() > 0);
        if (pos > this._buf_limit + 1) {
            throw new BlockedBufferException("writes must be contiguous");
        }
        assert _validate();
        if (curr != null && curr.hasRoomToWrite(pos, 1) == true) {
            if (curr._offset + curr._limit == pos && curr._idx < this._next_block_position) {
                bbBlock b = this._blocks.get(curr._idx + 1);
                if (b.containsForWrite(pos)) {
                    curr = b;
                }
            }
            return curr;
        }
        // we're not going to write into curr, so find out the right block
        bbBlock block;
        if (pos == this._buf_limit) {
            // if we're at the limit the only possible (existing) block
            // will be the very last block - shortcut to optimize append
            assert this._next_block_position > 0;
            block = this._blocks.get(this._next_block_position - 1);
        }
        else if (curr != null && pos == curr._offset + curr._limit) {
            // if our current position is exactly at the end (and we already know
            // we can't write into this block if we can write at all we'll have
            // to write into the next block (inner blocks can't be 0 bytes long)
            block = this._blocks.get(curr._idx + 1);
        }
        else {
            // since we're not at the limit and we don't have a current block
            // we'll go find the block in the list (this is an abnormal case)
            // since append if usual for writing
            block = findBlockHelper(pos, 0, this._next_block_position);
        }
        assert block != null;
        assert block.containsForWrite(pos);
        // chech our candidate block to see if it's the one we'd write into
        if (block.hasRoomToWrite(pos, 1)) {
            return block;
        }
        // at this point, we can't use _curr in any event so we can just
        // move on to the next block since findHelper will have returned
        // either the right block (which it didn't) or the one just in
        // front of the right block - so let's see if there is an allocated
        // block just following this
        if (block._idx < this._next_block_position - 1) {
            block = this._blocks.get(block._idx + 1);
            return block;
        }
        // there wasn't a following block (actually a common case when
        // you're appending) so we have to go ahead an actually add a new block
        int newIdx = block._idx + 1;
        assert newIdx == this._next_block_position;
        bbBlock ret =  this.addBlock(caller
                            ,version
                            ,newIdx
                            ,pos
                            ,this.nextBlockSize(caller, version)
               );
        return ret;
    }
    /**
     * dispatcher for the various forms of insert we encounter
     * calls one of the four helpers depending on the case
     * that is needed to inser here
     * @param len number of bytes to make space for
     * @return int number of bytes inserted
     */
    int insert(Object caller, int version, bbBlock curr, int pos, int len)
    {
        assert mutation_in_progress(caller, version);
        // DEBUG: int amountMoved = 0;
        // DEBUG: int before = this._buf_limit;
        // DEBUG: assert _validate();
        // if there's room in the current block - just
        // move the "trailing" bytes down and we're done
        int neededSpace = len - curr.unusedBlockCapacity();
        if (neededSpace <= 0) {
            // we have all the space we need in the current block
            // DEBUG: amountMoved =
            insertInCurrOnly(caller, version, curr, pos, len);
        }
        else {
            // we'll need at least some additional space beyond the curr
            // block, see if there's room in the
            // next one, otherwise we'll make more (blocks)
            bbBlock next = null;
            if (curr._idx < this._next_block_position - 1) {
                // if there is another block
                next = this._blocks.get(curr._idx + 1);
            }
            if (next != null &&
                (neededSpace <= next.unusedBlockCapacity())
            ) {
                // with the addition of the free space in the following block we have enough
                // DEBUG: amountMoved =
                insertInCurrAndNext(caller, version, curr, pos, len, next);
            }
            else {
                // we'll have to make one or more new blocks
                // first figure out much will be in the first
                // and last blocks (i.e. ignoring the whole
                // blocks
                int lenNeededInLastAddedBlock = neededSpace % _blockSizeUpperLimit;
                int tailLen = curr.bytesAvailableToRead(pos);
                if (lenNeededInLastAddedBlock < tailLen) lenNeededInLastAddedBlock = tailLen;
                if (lenNeededInLastAddedBlock < neededSpace
                 && neededSpace < this._blockSizeUpperLimit) {
                    // if we need less than the largest block then we should
                    // make *one* block with all of the needed space
                    lenNeededInLastAddedBlock = neededSpace;
                }
                bbBlock newblock = insertMakeNewTailBlock(caller, version, curr, lenNeededInLastAddedBlock);
                // now see if the curr block and this newblock have enough
                // available space to do the job, and if there's some trailing
                // data from curr that will end up staying in curr
                if (len <= (curr.unusedBlockCapacity()
                           + newblock.unusedBlockCapacity())
                ) {
                    // insert this as a zero length block immediately  after _curr
                    // insertBlock also adjusts the trailing blocks idx values
                    insertBlock(newblock);
                    // now pretend we just have the "push into the next block" case
                    // DEBUG: amountMoved =
                    insertInCurrAndNext(caller, version, curr, pos, len, newblock);
                }
                else {
                    // and last we have the case of having to insert more than 1 block
                    // which means all of the trailing bytes in _curr move into the last
                    // block
                    // DEBUG: amountMoved =
                    insertAsManyBlocksAsNeeded(caller, version, curr, pos, len, newblock);
                }
            }
        }
        // DEBUG: if (this._buf_limit - before != len
        // DEBUG: || amountMoved != len) {
        // DEBUG: throw new BlockedBufferException("insert went wrong #1 !!!");
        // DEBUG: }
        assert _validate();
        return len;
    }
    /**
     *  this handles insert when there's enough room in the
     *  current block
     */
    private int insertInCurrOnly(Object caller, int version, bbBlock curr, int pos, int len)
    {
        assert mutation_in_progress(caller, version);
        // the space we need is available right in the block
        assert curr.unusedBlockCapacity() >= len;
        System.arraycopy(curr._buffer, curr.blockOffsetFromAbsolute(pos)
                         ,curr._buffer, curr.blockOffsetFromAbsolute(pos) + len, curr.bytesAvailableToRead(pos));
        curr._limit += len;
        this.adjustOffsets(curr._idx, len, 0);
        notifyInsert(pos, len);
        return len;
    }
    private int insertInCurrAndNext(Object caller, int version, bbBlock curr, int pos, int len, bbBlock next)
    {
        assert mutation_in_progress(caller, version);
        // DEBUG: int amountMoved = 0;
        // all the space we need (len) fits in these two blocks
        assert curr.unusedBlockCapacity() + next.unusedBlockCapacity() >= len;
        // and we need to use space in both of these blocks
        assert curr.unusedBlockCapacity() < len;
        int availableToRead = curr.bytesAvailableToRead(pos);
        int tailInCurr = availableToRead;
        int deltaOfNextData = len - curr.unusedBlockCapacity();
        int tailCopiedToNext = deltaOfNextData;
        if (tailCopiedToNext > availableToRead) {
            tailCopiedToNext = availableToRead;
        }
        // first we copy the data in the next block down to make room
        // for data we're pushing off the end of the _curr block
        // if we need to, there may not be any data in the next block
        if (next._limit > 0) {
            System.arraycopy(next._buffer, 0, next._buffer, deltaOfNextData, next._limit);
        }
        next._limit += deltaOfNextData;
        // DEBUG: amountMoved += deltaOfNextData;
        // next we copy the data from the tail of _curr into the front of next
        // since we don't have room for it any longer in the _curr block
        // but it is possible that there is not tail at all (pos == limit)
        if (tailCopiedToNext > 0) {
            System.arraycopy(curr._buffer, curr._limit - tailCopiedToNext
                            , next._buffer, deltaOfNextData - tailCopiedToNext, tailCopiedToNext);
        }
        // finally if there's any tail left in the _curr block we copy that
        // down to the end of the _curr block (if all of the tail moved into
        // the next block nothing happens here
        int leftInCurr = tailInCurr - tailCopiedToNext;
        if (leftInCurr > 0) {
            int blockPosition = curr.blockOffsetFromAbsolute(pos);
            System.arraycopy(curr._buffer, blockPosition
                            ,curr._buffer, blockPosition + len, leftInCurr);
        }
        // finally if we reused from space in _curr (between _limit and the unreserved capacity)
        // we adjust for that as well as the space adjusted in the newblock
        int addedInCurr = curr.unusedBlockCapacity();
        if (addedInCurr > 0) {
            curr._limit += addedInCurr;
            // DEBUG: amountMoved += addedInCurr;
            next._offset += addedInCurr;
        }
        assert (curr.blockOffsetFromAbsolute(pos) + tailCopiedToNext + addedInCurr + leftInCurr) == curr._limit;
        this.adjustOffsets(next._idx, len, 0);
        notifyInsert(pos, len);
        // DEBUG: if (amountMoved != len) {
        // DEBUG: throw new BlockedBufferException("insert went wrong #4 !!!");
        // DEBUG: }
        return len;
    }
    private bbBlock insertMakeNewTailBlock(Object caller, int version, bbBlock curr, int minimumBlockSize)
    {
        assert mutation_in_progress(caller, version);
        // needed is the amount of data we'll put into the
        // final added block (which is actually added first)
        int newblocksize = minimumBlockSize;
        if (newblocksize < _blockSizeUpperLimit) {
            // if we don't need an oversize block then find a block
            // size that will be big enough
            while ((newblocksize = this.nextBlockSize(caller, version)) < minimumBlockSize) {
                // bump up requested block capacity until we get
                // at least enough to hold the request, or we
                // hit the max blocksize whichever comes first
            }
        }
        // allocate and initialize a new block that will be the
        // tail of our interesting blocks
        bbBlock newblock = new bbBlock(newblocksize);
        newblock._idx = curr._idx + 1;
        newblock._offset = curr._offset + curr._limit; // we'll adjust this later like any existing block
        return newblock;
    }
    private int insertAsManyBlocksAsNeeded(Object caller, int version, bbBlock curr, int pos, int len, bbBlock newLastBlock)
    {
        assert mutation_in_progress(caller, version);
        // DEBUG: int amountAllocated = 0;
        // DEBUG: int origPos = this._buf_position;
        // this is the case where the old tail is pushed entirely out of the
        // old block into a new trailing block and then as many whole new
        // blocks as needed (which maybe none) are inserted between these two
        bbBlock oldCurr = curr;
        int   oldPosition = curr.blockOffsetFromAbsolute(pos);
        int   oldBlockTail = curr._limit - oldPosition;
        int   newSpaceInCurr = curr.unusedBlockCapacity();
        // adjust the curr blocks limit
        curr._limit += newSpaceInCurr;
        // DEBUG: amountAllocated += newSpaceInCurr;
        int   newoffset = curr._offset + curr._limit;
        int   spaceNeededInMiddle = len - newSpaceInCurr - newLastBlock._buffer.length;
        int   addedblocks = 0;
        bbBlock newblock = null;
        assert (spaceNeededInMiddle > 0);  // this is the "as many as needed" case not "this and next"
        // add blocks until we're ready for the last block
        while (spaceNeededInMiddle > 0) {
            addedblocks++;
            newblock = new bbBlock(this.nextBlockSize(caller, version));
            newblock._limit = newblock._buffer.length;
            if (newblock._limit > spaceNeededInMiddle) newblock._limit = spaceNeededInMiddle;
            // DEBUG: amountAllocated += newblock._limit;
            newblock._idx = curr._idx + addedblocks;
            newblock._offset = newoffset;
            this._blocks.add(newblock._idx, newblock);
            spaceNeededInMiddle -= newblock._limit;
            newoffset += newblock._limit;
        }
        // add the last block
        addedblocks++;
        newblock = newLastBlock;
        newblock._limit = newblock._buffer.length;
        // DEBUG: amountAllocated += newblock._limit;
        newblock._idx = curr._idx + addedblocks;
        newblock._offset = newoffset;
        this._blocks.add(newblock._idx, newblock);
        // DEBUG: assert (amountAllocated == len);
        // now adjust the trailing blocks
        adjustOffsets(newblock._idx, len, addedblocks);
        notifyInsert(pos, len);
        // now we copy the tail of the _curr block to the end of the space
        // note that this only works because the tail is being copied to
        // an altogether different block in the buffer, so it can't overlap
        if (oldBlockTail > 0) {
            System.arraycopy(oldCurr._buffer, oldPosition, newLastBlock._buffer, newLastBlock._limit - oldBlockTail, oldBlockTail);
        }
        // DEBUG: assert this.position() == origPos;
        // DEBUG: assert (amountAllocated == len);
        return len;
    }
    private void insertBlock(bbBlock newblock) {
        // in both cases we need to insert the new block after _curr
        // and adjust the idx values to go with that
        this._blocks.add(newblock._idx, newblock);
        _next_block_position++;
        for (int ii=newblock._idx + 1; ii < this._next_block_position; ii++) {
            this._blocks.get(ii)._idx++;
        }
    }
    private void adjustOffsets(int lastidx, int addedBytes, int addedBlocks) {
        bbBlock b;
        // now we adjust the trailing offsets
        if (addedBytes != 0 || addedBlocks != 0) {
            this._next_block_position += addedBlocks;
            for (int ii=lastidx + 1; ii < this._next_block_position; ii++) {
                b = this._blocks.get(ii);
                b._offset += addedBytes;
                b._idx += addedBlocks;
            }
            this._buf_limit += addedBytes;
        }
    }
    bbBlock remove(Object caller, int version, bbBlock curr, int pos, int len)
    {
        assert mutation_in_progress(caller, version);
        if (len == 0) return curr;
        if (len < 0 || (pos + len) > this._buf_limit) {
            throw new IllegalArgumentException();
        }
        int     amountToRemove = len;
        int     removedBlocks = 0;
        int     startingIdx = curr._idx;
        int     currIdx = curr._idx;
        bbBlock currBlock = curr;
        assert (curr._offset <= pos);
        assert (pos - curr._offset <= curr._limit);
        assert _validate();
        // this is to simply eliminate a big edge case
        if (pos == 0 && len == this._buf_limit) {
            this.clear(caller, version);
            notifyRemove(0, len);
            return null;
        }
        // remove from the initial block
        int currBlockPosition = currBlock.blockOffsetFromAbsolute(pos);
        int removedFromThisBlock = currBlock._limit - currBlockPosition;
        if (removedFromThisBlock > amountToRemove) removedFromThisBlock = amountToRemove;
        if (removedFromThisBlock == currBlock._limit) {
            // we'll be removing the whole block in the whole block loop below
            startingIdx--;  // so we have to back up on to fix the next block that will
                            // "fall" down into the soon to be emptied slot here
        }
        else {
            // we always copy into position, and we copy whatever is still
            // left in the end of the block
            int moveAmount = currBlock._limit - currBlockPosition - removedFromThisBlock;
            if (moveAmount > 0) {
                System.arraycopy(currBlock._buffer, currBlock._limit - moveAmount
                                ,currBlock._buffer, currBlockPosition, moveAmount);
            }
            amountToRemove -= removedFromThisBlock;
            currBlock._limit -= removedFromThisBlock;
            if (amountToRemove > 0) {
                // when we're on the last block, there'll be nothing to remove,
                // and no block to get either
                currIdx = currBlock._idx + 1;
                currBlock = this._blocks.get(currIdx);
            }
        }
        while (amountToRemove > 0 && amountToRemove >= currBlock._limit) {
            amountToRemove -= currBlock._limit;
            // remove the whole block - so first hang onto a reference
            bbBlock temp = currBlock;
            this._blocks.remove(currIdx);
            removedBlocks++;
            temp.clearBlock();
            this._blocks.add(temp); // dump it at the end (marked as not in use)
            // and we don't move currIdx because we bumped it out of the whole array
            if (currIdx < this._next_block_position - removedBlocks) {
                currBlock = this._blocks.get(currIdx);
            }
            else if (currIdx > 0) {
                currIdx--;
                currBlock = this._blocks.get(currIdx);
            }
            else {
                throw new BlockedBufferException("fatal - no current block!");
            }
        }
        if (amountToRemove > 0) {
            assert amountToRemove < currBlock._limit;
            System.arraycopy(currBlock._buffer, amountToRemove
                            ,currBlock._buffer, 0, currBlock._limit - amountToRemove);
            assert amountToRemove < currBlock._limit;
            currBlock._limit -= amountToRemove;
            currBlock._offset += amountToRemove;
        }
        // we'll even adjust the offset of the first block (if it's the last as well)
        adjustOffsets(startingIdx, -len, -removedBlocks);
        notifyRemove(pos, len);
        // DEBUG: int shouldBe = 0;
        // DEBUG: int is = currBlock._offset;
        // DEBUG: if (currBlock._idx > 0) {
        // DEBUG:     shouldBe = this._blocks.get(currBlock._idx - 1)._offset + this._blocks.get(currBlock._idx - 1)._limit;
        // DEBUG:     if (currIdx != startingIdx) assert (shouldBe == this._buf_position);
        // DEBUG: }
        // DEBUG: int delta = shouldBe - is;
        // DEBUG: assert(delta == 0);
        assert _validate();
        return currBlock;
    }
    static int _validate_count;
    public boolean _validate() {
        int pos = 0;
        int idx;
        boolean err = false;
        _validate_count++;
        if ((_validate_count % 128) != 0) return true;
        // you can change the 0 below (in from of the -2) to be the validation counter
        // which reported the failure and the test will be true when _validate() is
        // called on the last GOOD check.
        if (_validate_count == 30 -2) {
            // used to set breakpoints on particular calls for validation
            err = (_validate_count < 0);
        }
        for (idx=0; idx<this._blocks.size(); idx++) {
            bbBlock b = this._blocks.get(idx);
            if (b._idx == -1) break;
            if (b._idx != idx) {
                System.out.println("block "+idx+": index is wrong" +
                                   ", it is "+b._idx+
                                   " it should be "+idx);
                err = true;
            }
            if (b._offset != pos) {
                System.out.println("block "+idx+": starting offset is wrong"+
                                   ", it is "+b._offset+
                                   " should be "+pos);
                err = true;
            }
            // else because there's no point in using a bad reserved value to check the limit
            else if (b._limit < 0 || b._limit > b._buffer.length /* - b._reserved */ ) {
                System.out.println("block "+idx+": "+
                                   "limit is out of range"+
                                   ", it is "+b._limit+
                                   " should be between 0 and "+ (b._buffer.length /* - b._reserved */));
                err = true;
            }
            else if (b._limit == 0) {
                if ( ! (b._idx == (this._next_block_position - 1)
                     && b._offset == this._buf_limit)
                ) {
                    System.out.println("block "+idx+": "+
                                       "has a ZERO limit");
                    err = true;
                }
            }
            pos += b._limit;
        }
        if (idx != this._next_block_position) {
            System.out.println("next block position is wrong, is "+this._next_block_position+" should be "+idx);
            err = true;
        }
        for (idx++; idx<this._blocks.size(); idx++) {
            bbBlock b = this._blocks.get(idx);
            if (b._offset != -1) {
                System.out.println("block "+idx+": (in freed range) has non -1 offset, offset is "+b._offset);
                err = true;
            }
        }
        if (pos != this._buf_limit) {
            System.out.println("buffer _buf_limit: "+
                               "limit is incorrect"+
                               ", it is "+this._buf_limit+
                               " should be "+ pos);
            err = true;
        }
        if (this._next_block_position > 0) {
            bbBlock last = this._blocks.get(this._next_block_position - 1);
            if (last._offset + last._limit != this._buf_limit){
                System.out.println("last block "+last._idx+" limit isn't "+
                                   "_buf_limit ("+this._buf_limit+"): "+
                                   " calc'd last block limit is "
                                   +       last._offset +" + "+ last._limit
                                   +" = "+(last._offset + last._limit)
                                   );
                err = true;
            }
        }
        if (this._buf_limit < 0 || (this._buf_limit > 0 && this._next_block_position < 1)){
            System.out.println("this._buf_limit "+ this._buf_limit+ " is invalid");
            err = true;
        }
        if (err == true) {
            System.out.println("failed with validation count = " + _validate_count);
        }
        return err == false;  // validate is true if all is ok so that assert _validate(); works as expected
    }
    final static class bbBlock {
        public int     _idx;
        public int     _offset;
        public int     _limit;
        public byte[]  _buffer;
        public bbBlock(int capacity) {
            _buffer = new byte[capacity];
        }
        /**
         * Assumes ownership of an array to create a new block.  The data
         * within the buffer is maintained.
         *
         * @param buffer contains the data for the block.
         *
         * @throws NullPointerException if buffer is null.
         */
        bbBlock(byte[] buffer) {
            _buffer = buffer;
            _limit = buffer.length;
        }
        public bbBlock clearBlock() {
            _idx = -1;
            _offset = -1;
            _limit = 0;
            return this;
        }
        /**
         * maximimum number of bytes that can be held in this block.
         */
        final int blockCapacity() {
            assert this._offset >= 0;
            return this._buffer.length ;
        }
        /**
         * maximimum number of bytes that can be appended in this block currently.
         */
        final int unusedBlockCapacity() {
            assert this._offset >= 0;
            return this._buffer.length - this._limit;
        }
        /**
         * Gets the number of bytes between the current position and the
         * writable capacity of this block.
         * @param pos absolute position
         */
        final int bytesAvailableToWrite(int pos) {
            assert this._offset >= 0;
            return this._buffer.length - (pos - _offset);
        }
        /**
         * Gets the number of, as yet, unused bytes in this block.  That's the number
         * of bytes that can be inserted into this block without overflowing, or the
         * number of bytes between the current position and the end of the written bytes
         * in this block
         * @param pos absolute position
         */
        public final int bytesAvailableToRead(int pos) {
            assert this._offset >= 0;
            return this._limit - (pos - _offset);
        }
        /**
         * is there space between position and capacity?
         * @param pos absolute position
         * @param needed
         * @return boolean
         */
        final boolean hasRoomToWrite(int pos, int needed) {
            assert this._offset >= 0;
            return (needed <= (this._buffer.length - (pos - _offset)));
        }
        final boolean containsForRead(int pos) {
            assert this._offset >= 0;
            return (pos >= _offset && pos < _offset + _limit);
        }
        final boolean containsForWrite(int pos) {
            assert this._offset >= 0;
            return (pos >= _offset && pos <= _offset + _limit);
        }
        final int blockOffsetFromAbsolute(int pos) {
            assert this._offset >= 0;
            return pos - _offset;
        }
    }
    public interface Monitor
    {
        public boolean notifyInsert(int pos, int len);
        public boolean notifyRemove(int pos, int len);
        public int     getMemberIdOffset();
    }
    private final static class PositionMonitor implements Monitor
    {
        int _pos;
        PositionMonitor(int pos) { _pos = pos; }
        public int getMemberIdOffset() { return _pos; }
        public boolean notifyInsert(int pos, int len) { return false; }
        public boolean notifyRemove(int pos, int len) { return false; }
    }
    private final static class CompareMonitor implements Comparator<Monitor> {
        static CompareMonitor instance = new CompareMonitor();
        private CompareMonitor() {}
        static CompareMonitor getComparator()
        {
            return instance;
        }
        public int compare(Monitor arg0, Monitor arg1)
        {
            return arg0.getMemberIdOffset() - arg1.getMemberIdOffset();
        }
    }
    TreeSet<Monitor> _updatelist = new TreeSet<Monitor>(CompareMonitor.getComparator());
    public void notifyRegister(Monitor item) {
        _updatelist.add(item);
    }
    public void notifyUnregister(Monitor item) {
        _updatelist.remove(item);
    }
    public void notifyInsert(int pos, int len) {
        if (len == 0) return;
        PositionMonitor pm = new PositionMonitor(pos);
        SortedSet<Monitor> follows = _updatelist.tailSet(pm);
        for (Monitor m : follows) {
            if (m.notifyInsert(pos, len)) {
                follows.remove(m);
            }
        }
    }
    public void notifyRemove(int pos, int len) {
        if (len == 0) return;
        PositionMonitor pm = new PositionMonitor(pos);
        SortedSet<Monitor> follows = _updatelist.tailSet(pm);
        for (Monitor m : follows) {
            if (m.notifyRemove(pos, len)) {
                follows.remove(m);
            }
        }
    }
    /**
     * Reads data from a byte buffer, keeps a local position and
     * a current block.  Snaps a buffer length on creation;
     */
    public static class BlockedByteInputStream extends java.io.InputStream
    {
        BlockedBuffer _buf;
        int           _pos;
        int           _mark;
        bbBlock       _curr;
        int           _blockPosition;
        int           _version;
        /**
         * @param bb blocked buffer to read from
         */
        public BlockedByteInputStream(BlockedBuffer bb)
        {
            this(0, bb);
        }
        /**
         * @param bb blocked buffer to read from
         * @param pos initial offset to read
         */
        public BlockedByteInputStream(BlockedBuffer bb, int pos)
        {
            this(pos, bb);
        }
        /**
         * @param pos initial offset to read
         * @param end is the local limit, or -1 (_end_unspecified)
         * @param bb blocked buffer to read from
          */
        private BlockedByteInputStream(int pos, BlockedBuffer bb)
        {
            if (bb == null) throw new IllegalArgumentException();
            _version = bb.getVersion();
            _buf = bb;
            _set_position(pos);
            _mark = -1;
        }
        @Override
        public final void mark(int readlimit) {
            this._mark = this._pos;
        }
        @Override
        public final void reset() throws IOException {
            if (this._mark == -1) throw new IOException("mark not set");
            _set_position(this._mark);
        }
        /**
         * the current offset in the buffer
         */
        public final int position() {
            return this._pos;
        }
        /**
         * this forces a version sync with the underlying blocked buffer.
         * The current position is lost during this call.
         *
         */
        public final void sync() throws IOException
        {
            if (_buf == null) throw new IOException("stream is closed");
            _version = _buf.getVersion();
            _curr = null;
            _pos = 0;
        }
        /**
         * debug api to force check for internal validity of the
         * underlying buffer
         */
        public final boolean _validate() {
            return this._buf._validate();
        }
        /**
         * sets the position of the stream to be pos. The next operation
         * (such as read) will return the byte at that offset.
         * @param pos new offset to read from
         * @return this stream
         */
        public final BlockedByteInputStream setPosition(int pos) throws IOException
        {
            if (_buf == null) throw new IOException("stream is closed");
            fail_on_version_change();
            if (pos < 0 || pos > _buf.size()) {
                throw new IllegalArgumentException();
            }
            // call our unfailing private method to do the real work
            _set_position(pos);
            fail_on_version_change();
            return this;
        }
        private final void _set_position(int pos)
        {
            _pos = pos;
            _curr = _buf.findBlockForRead(this, _version, _curr, pos);
            _blockPosition = _pos - _curr._offset;
        }
        /**
         * closes the steam and clears its reference to the
         * byte buffer.  Once closed it cannot be used.
         */
        @Override
        public final void close() throws IOException
        {
            this._buf = null;
            this._pos = -1;
        }

        public final int writeTo(OutputStream out, int len) throws IOException
        {
            if (_buf == null) throw new IOException("stream is closed");
            fail_on_version_change();
            if (_pos > _buf.size()) throw new IllegalArgumentException();

            int startingPos = _pos;
            int localEnd = _pos + len;
            if (localEnd > _buf.size()) localEnd = _buf.size();

            while (_pos < localEnd) {
                int available = _curr._limit - _blockPosition;
                if (available > localEnd - _pos) available = localEnd - _pos;

                out.write(_curr._buffer, _blockPosition, available);
                _pos += available;
                _curr = _buf.findBlockForRead(this, _version, _curr, _pos);
                _blockPosition = 0;
            }

            fail_on_version_change();
            return _pos - startingPos;
        }

        public final int writeTo(ByteWriter out, int len) throws IOException
        {
            if (_buf == null) throw new IOException("stream is closed");
            fail_on_version_change();
            if (_pos > _buf.size()) throw new IllegalArgumentException();

            int startingPos = _pos;
            int localEnd = _pos + len;
            if (localEnd > _buf.size()) localEnd = _buf.size();
            assert(_curr.blockOffsetFromAbsolute(_pos) == _blockPosition);

            while (_pos < localEnd) {
                int available = _curr._limit - _blockPosition;
                boolean partial_read = available > localEnd - _pos;
                if (partial_read) {
                    available = localEnd - _pos;
                }
                out.write(_curr._buffer, _blockPosition, available);
                _pos += available;
                if (partial_read) {
                    _blockPosition += available;
                    break;
                }
                _curr = _buf.findBlockForRead(this, _version, _curr, _pos);
                _blockPosition =_curr.blockOffsetFromAbsolute(_pos);
            }

            fail_on_version_change();
            return _pos - startingPos;
        }

        /**
         * reads (up to) {@code len} bytes from the buffer and copies them into
         * the user supplied byte array (bytes) starting at offset
         * off in the users array.  This returns the number of bytes
         * read, which may be less than the number requested if
         * there is not enough data available in the buffer.
         *
         * @throws IndexOutOfBoundsException
         *   if {@code (dst.length - offset) < len}
         */
        @Override
        public final int read(byte[] bytes, int offset, int len) throws IOException
        {
            if (_buf == null) throw new IOException("stream is closed");
            fail_on_version_change();
            if (_pos > _buf.size()) throw new IllegalArgumentException();
            int startingPos = _pos;
            int localEnd = _pos + len;
            if (localEnd > _buf.size()) localEnd = _buf.size();
            while (_pos < localEnd) {
                bbBlock block = _curr;
                int block_offset = _blockPosition;
                int available = block._limit - _blockPosition;
                if (available > localEnd - _pos) {
                    // we aren't emptying this block so adjust our location
                    available = localEnd - _pos;
                    _blockPosition += available;
                }
                else {
                    // TODO can't we just move to the next block?
                    _curr = _buf.findBlockForRead(this, _version, _curr, _pos + available);
                    _blockPosition = 0;
                }
                System.arraycopy(block._buffer, block_offset, bytes, offset, available);
                _pos += available;
                offset += available;
            }
            fail_on_version_change();
            return _pos - startingPos;
        }
        /**
         * reads the next byte in the buffer.  This returns -1
         * if there is no data available to be read.
         */
        @Override
        public final int read() throws IOException
        {
            if (_buf == null) {
                throw new IOException("input stream is closed");
            }
            fail_on_version_change();
            if (_pos >= _buf.size()) return -1;
            if (_blockPosition >= _curr._limit) {
                _curr = this._buf.findBlockForRead(this, _version, _curr, _pos);
                _blockPosition = 0;
            }
            int nextByte = (0xff & _curr._buffer[_blockPosition]);
            _blockPosition++;
            _pos++;
            fail_on_version_change();
            return nextByte;
        }
        private final void fail_on_version_change() throws IOException
        {
            if (_buf.getVersion() != _version) {
                this.close();
                throw new BlockedBufferException("buffer has been changed!");
            }
        }
        @Override
        public final long skip(long n) throws IOException
        {
            if (n < 0 || n > Integer.MAX_VALUE) throw new IllegalArgumentException("we only handle buffer less than "+Integer.MAX_VALUE+" bytes in length");
            if (_buf == null) throw new IOException("stream is closed");
            fail_on_version_change();
            if (_pos >= _buf.size()) return -1;
            int len = (int)n;
            if (len == 0) return 0;
            int startingPos = _pos;
            int localEnd = _pos + len;
            if (localEnd > _buf.size()) localEnd = _buf.size();
            // if we run off the end of this block, we need to update
            // our current block ( _curr ) we'll update the block position
            // in any event (once we know the right block, of course)
            if (localEnd > _blockPosition + _curr._offset) {
                _curr = _buf.findBlockForRead(this, _version, _curr, localEnd);
            }
            _blockPosition = localEnd - _curr._offset;
            _pos = localEnd;
            fail_on_version_change();
            return _pos - startingPos;
        }
    }
    /**
     * Reads data from a byte buffer, keeps a local position and
     * a current block.  Snaps a buffer length on creation;
     */
    public static class BlockedByteOutputStream extends java.io.OutputStream
    {
        BlockedBuffer _buf;
        int           _pos;
        bbBlock       _curr;
        int           _blockPosition;
        int           _version;
        /**
         * creates writable stream (OutputStream) that writes
         * to a fresh blocked buffer.  The stream is initially
         * position at offset 0.
         */
        public BlockedByteOutputStream() {
            _buf = new BlockedBuffer();
            _version = _buf.getVersion();
            _set_position(0);
        }
        /**
         * creates writable stream (OutputStream) that writes
         * to the supplied byte buffer.  The stream is initially
         * position at offset 0.
         * @param bb blocked buffer to write to
         */
        public BlockedByteOutputStream(BlockedBuffer bb) {
            _buf = bb;
            _version = _buf.getVersion();
            _set_position(0);
        }
        /**
         * creates writable stream (OutputStream) that can write
         * to the supplied byte buffer.  The stream is initially
         * position at offset off.
         * @param bb blocked buffer to write to
         * @param off initial offset to write to
         */
        public BlockedByteOutputStream(BlockedBuffer bb, int off) {
            if (bb == null || off < 0 || off > bb.size() ) {
                throw new IllegalArgumentException();
            }
            _buf = bb;
            _version = _buf.getVersion();
            _set_position(0);
        }
        /**
         * the current offset in the buffer
         */
        public final int position() {
            return this._pos;
        }
        /**
         * this forces a version sync with the underlying blocked buffer.
         * The current position is lost during this call.
         *
         */
        public final void sync() throws IOException
        {
            if (_buf == null) throw new IOException("stream is closed");
            _version = _buf.getVersion();
            _pos = 0;
            _curr = null;
        }
        /**
         * debug api to force check for internal validity of the
         * underlying buffer
         */
        public final boolean _validate() {
            return this._buf._validate();
        }
        /**
         * repositions this stream in the buffer.  The next
         * read, write, or insert operation will take place
         * at the specified position.  The position must
         * be within the contiguous range of written bytes,
         * including the pseudo end of file character just
         * past the end, which can be written on and returns
         * -1 if read.
         */
        public final BlockedByteOutputStream setPosition(int pos) throws IOException
        {
            if (_buf == null) throw new IOException("stream is closed");
            fail_on_version_change();
            if (pos < 0 || pos > _buf.size()) {
                throw new IllegalArgumentException();
            }
            this._set_position(pos);
            fail_on_version_change();
            return this;
        }
        private final void _set_position(int pos)
        {
            _pos = pos;
            _curr = _buf.findBlockForRead(this, _version, _curr, pos);
            _blockPosition = _pos - _curr._offset;
            return;
        }
        /**
         * closes the steam and clears its reference to the
         * byte buffer.  Once closed it cannot be used.
         */
        @Override
        public final void close() throws IOException
        {
            this._buf = null;
            this._pos = -1;
            return;
        }
        /**
         * Inserts space and writes 1 byte to the current
         * position in this output stream.  Only the low
         * order byte of the passed in int is written the
         * high order bits are ignored.
         */
        @Override
        public final void write(int b) throws IOException
        {
            if (_buf == null) throw new IOException("stream is closed");
            _buf.start_mutate(this, _version);
            _write(b);
            _version = _buf.end_mutate(this);
            return;
        }
        final void start_write() {
            _buf.start_mutate(this, _version);
        }
        final void end_write() {
            _version = _buf.end_mutate(this);
        }
        final void _write(int b) throws IOException
        {
            if (bytesAvailableToWriteInCurr(_pos) < 1) {
                _curr = _buf.findBlockForWrite(this, _version, _curr, _pos);
                assert _curr._offset == _pos;
                _blockPosition = 0;
            }
            _curr._buffer[_blockPosition++] = (byte)(b & 0xff);
            _pos++;
            if (_blockPosition > _curr._limit) {
                _curr._limit = _blockPosition;
                if (_pos > _buf._buf_limit ) _buf._buf_limit = _pos;
            }
        }
        private final int bytesAvailableToWriteInCurr(int pos) {
            assert _curr != null;
            assert _curr._offset <= pos;
            assert _curr._offset + _curr._limit >= pos;
            if (_curr._idx < this._buf._next_block_position - 1) {
                return _curr.bytesAvailableToRead(pos);
            }
            int ret = _curr._buffer.length - (pos - _curr._offset);
            return ret; // _curr.bytesAvailableToWrite(pos);
        }
        /**
         * Writes len bytes from the specified byte array starting
         * at in the user array at offset off to the current position
         * in this output stream.
         */
        @Override
        public final void write(byte[] b, int off, int len) throws IOException
        {
            if (_buf == null) throw new IOException("stream is closed");
            _buf.start_mutate(this, _version);
            _write(b, off, len);
            _version = _buf.end_mutate(this);
        }
        private final void _write(byte[] b, int off, int len)
        {
            int end_b = off + len;
            while (off < end_b)
            {
                int writeInThisBlock = bytesAvailableToWriteInCurr(_pos);
                if (writeInThisBlock > end_b - off) {
                    writeInThisBlock = end_b - off;
                }
                assert writeInThisBlock >= 0;
                if (writeInThisBlock > 0) {
                    System.arraycopy(b, off, _curr._buffer, _blockPosition, writeInThisBlock);
                    off += writeInThisBlock;
                    _pos += writeInThisBlock;
                    _blockPosition += writeInThisBlock;
                    if (_blockPosition > _curr._limit) {
                        _curr._limit = _blockPosition;
                        if (_pos > _buf._buf_limit) _buf._buf_limit = _pos;
                    }
                    else {
                        assert _pos <= _buf._buf_limit;
                    }
                }
                if (off >= end_b) break;

                _curr = _buf.findBlockForWrite(this, _version, _curr, _pos);
                _blockPosition = _curr.blockOffsetFromAbsolute(_pos);
                assert _curr._offset == _pos || off >= end_b;
            }
        }
        /**
         * Writes bytes from the specified byte stream from its current
         * stream position to the end of the stream.  Writing the bytes
         * to the current position in this output stream.
         * @throws IOException
         */
        public final void write(InputStream bytestream) throws IOException
        {
            if (_buf == null) throw new IOException("stream is closed");
            _buf.start_mutate(this, _version);
            _write(bytestream, -1);
            _version = _buf.end_mutate(this);
        }
        /**
         * Writes bytes from the specified byte stream from its current
         * stream position up to length bytes from the stream.  Writing the
         * bytes to the current position in this output stream.
         * @throws IOException
         */
        public final void write(InputStream bytestream, int len) throws IOException
        {
            if (_buf == null) throw new IOException("stream is closed");
            _buf.start_mutate(this, _version);
            _write(bytestream, len);
            _version = _buf.end_mutate(this);
        }
        /**
         * helper to write data.  This does not check input arguments.
         * @param bytestream source of the data
         * @param len number of bytes to read from the input stream, -1 for all
         * @throws IOException
         */
        private final void _write(InputStream bytestream, int len) throws IOException
        {
            if (len == 0) return;

            int written = 0;
            boolean read_all = (len == -1);

            for (;;)
            {
                int writeInThisBlock = bytesAvailableToWriteInCurr(_pos);
                assert writeInThisBlock >= 0;

                int to_read = read_all ? writeInThisBlock : len;
                if (to_read > writeInThisBlock) {
                    to_read = writeInThisBlock;
                }
                int len_read = bytestream.read(_curr._buffer, _blockPosition, to_read);
                if (len_read == -1) break;
<<<<<<< HEAD
                if (len_read > 0)
                {
=======
                if (len_read > 0) {
>>>>>>> 139b72dc
                    _pos += len_read;
                    _blockPosition += len_read;
                    if (_blockPosition > _curr._limit) {
                        _curr._limit = _blockPosition;
                        if (_pos > _buf._buf_limit) _buf._buf_limit = _pos;
                    }
                    else {
                        assert _pos <= _buf._buf_limit;
                    }
                }

                if (len_read == writeInThisBlock) {
                    _curr = _buf.findBlockForWrite(this, _version, _curr, _pos);
                    _blockPosition = _curr.blockOffsetFromAbsolute(_pos);
                    assert _curr._offset == _pos || written < len_read;
                }
                else {
                    assert len_read < writeInThisBlock;
                }
                if (!read_all) {
                    len -= len_read;
                    if (len < 1) break;
                }
            }
        }
        /**
         * Inserts the amount space requested at the current
         * position in this output stream.  No data is written
         * into the output stream.
         */
        public final void insert(int len) throws IOException
        {
            if (_buf == null) throw new IOException("stream is closed");
            if (len < 0) {
                throw new IllegalArgumentException();
            }
            if (len > 0) {
                _buf.start_mutate(this, _version);
                _buf.insert(this, _version, _curr, _pos, len);
                _version = _buf.end_mutate(this);
            }
            return;
        }
        /**
         * Inserts space and writes 1 byte to the current
         * position in this output stream.  Only the low
         * order byte of the passed in int is written the
         * high order bits are ignored.
         */
        public final void insert(byte b) throws IOException
        {
            if (_buf == null) throw new IOException("stream is closed");
            _buf.start_mutate(this, _version);
            _buf.insert(this, _version, _curr, _pos, 1);
            _write(b);
            _version = _buf.end_mutate(this);
        }
        /**
         * Inserts space and writes len bytes from the specified
         * byte array starting at in the user array at offset off
         * to the current position in this output stream.
         */
        public final void insert(byte[] b, int off, int len) throws IOException
        {
            if (_buf == null) throw new IOException("stream is closed");
            _buf.start_mutate(this, _version);
            _buf.insert(this, _version, _curr, _pos, len);
            _write(b, off, len);
            _version = _buf.end_mutate(this);
        }
        /**
         * Inserts space and writes len bytes from the specified
         * byte array starting at in the user array at offset off
         * to the current position in this output stream.
         */
        public final void remove(int len) throws IOException
        {
            if (_buf == null) throw new IOException("stream is closed");
            _buf.start_mutate(this, _version);
            _curr = _buf.remove(this, _version, _curr, _pos, len);
            _version = _buf.end_mutate(this);
        }
        /**
         * trucates the buffer at the current location after this
         * call the last previously written or read byte will be
         * the end of the buffer.
         */
        public final void truncate() throws IOException
        {
            if (_buf == null) throw new IOException("stream is closed");
            if (this._buf._buf_limit == _pos) return;
            _buf.start_mutate(this, _version);
            _curr = _buf.truncate(this, _version, _pos);
            _version = _buf.end_mutate(this);
        }
        private final void fail_on_version_change() throws IOException
        {
            if (_buf.getVersion() != _version) {
                this.close();
                throw new BlockedBufferException("buffer has been changed!");
            }
        }
    }
    public static class BlockedBufferException extends RuntimeException
    {
        private static final long serialVersionUID = 1582507845614969389L;
        public BlockedBufferException() { super(); }
        public BlockedBufferException(String message) { super(message); }
        public BlockedBufferException(String message, Throwable cause) {
            super(message, cause);
        }
        public BlockedBufferException(Throwable cause) { super(cause); }
    }
<<<<<<< HEAD
=======
    public static class BufferedOutputStream
        extends OutputStream
    {
        BlockedBuffer           _buffer;
        BlockedByteOutputStream _writer;
        public BufferedOutputStream() {
            this(new BlockedBuffer());
        }
        public BufferedOutputStream(BlockedBuffer buffer) {
            _buffer = buffer;
            _writer = new BlockedByteOutputStream(_buffer);
        }
        /**
         * Gets the size in bytes of this binary data.
         * This is generally needed before calling {@link #getBytes()} or
         * {@link #getBytes(byte[], int, int)}.
         *
         * @return the size in bytes.
         */
        public int byteSize()
        {
            return _buffer.size();
        }
        /**
         * Copies the current contents of this writer as a new byte array holding
         * Ion binary-encoded data.
         * This allocates an array of the size needed to exactly
         * hold the output and copies the entire value to it.
         *
         * @return the byte array with the writers output
         * @throws IOException
         */
        public byte[] getBytes()
            throws IOException
        {
            int size = byteSize();
            ByteArrayOutputStream byteStream = new ByteArrayOutputStream(size);
            writeBytes(byteStream);
            byte[] bytes = byteStream.toByteArray();
            return bytes;
        }
        /**
         * Copies the current contents of the writer to a given byte array
         * array.  This starts writing to the array at offset and writes
         * up to len bytes.
         * If this writer is not able to stop in the middle of its
         * work this may overwrite the array and later throw and exception.
         *
         * @param bytes users byte array to write into
         * @param offset initial offset in the array to write into
         * @param len maximum number of bytes to write from offset on
         * @return number of bytes written
         * @throws IOException
         */
        public int getBytes(byte[] bytes, int offset, int len)
            throws IOException
        {
            SimpleByteBuffer outbuf = new SimpleByteBuffer(bytes, offset, len);
            OutputStream     writer = (OutputStream)outbuf.getWriter();
            int              written = writeBytes(writer);
            return written;
        }
        /**
         * Writes the current contents of the writer to the output
         * stream.  This is only valid if the writer is not in the
         * middle of writing a container.
         *
         * @param userstream OutputStream to write the bytes to
         * @return int length of bytes written
         * @throws IOException
         */
        public int writeBytes(OutputStream userstream)
            throws IOException
        {
            int limit = _buffer.size();
            int pos = 0;
            int version = _buffer.getVersion();
            bbBlock curr = null;
            _buffer.start_mutate(this, version);
            while (pos < limit) {
                curr = _buffer.findBlockForRead(this, version, curr, pos);
                if (curr == null) {
                    throw new IOException("buffer missing expected bytes");
                }
                int len = curr.bytesAvailableToRead(pos);
                if (len <= 0) {
                    throw new IOException("buffer missing expected bytes");
                }
                userstream.write(curr._buffer, 0, len);
                pos += len;
            }
            _buffer.end_mutate(this);
            return pos;
        }
        @Override
        public void write(int b) throws IOException
        {
            _writer.write(b);
        }
        @Override
        public void write(byte[] bytes) throws IOException
        {
            write(bytes, 0, bytes.length);
        }
        @Override
        public void write(byte[] bytes, int off, int len) throws IOException
        {
            _writer.write(bytes, off, len);
        }
    }
>>>>>>> 139b72dc
}<|MERGE_RESOLUTION|>--- conflicted
+++ resolved
@@ -1,10 +1,6 @@
 // Copyright (c) 2007-2010 Amazon.com, Inc.  All rights reserved.
 package com.amazon.ion.impl;
-<<<<<<< HEAD
-
-=======
 import java.io.ByteArrayOutputStream;
->>>>>>> 139b72dc
 import java.io.IOException;
 import java.io.InputStream;
 import java.io.OutputStream;
@@ -1137,32 +1133,7 @@
             this._buf = null;
             this._pos = -1;
         }
-
         public final int writeTo(OutputStream out, int len) throws IOException
-        {
-            if (_buf == null) throw new IOException("stream is closed");
-            fail_on_version_change();
-            if (_pos > _buf.size()) throw new IllegalArgumentException();
-
-            int startingPos = _pos;
-            int localEnd = _pos + len;
-            if (localEnd > _buf.size()) localEnd = _buf.size();
-
-            while (_pos < localEnd) {
-                int available = _curr._limit - _blockPosition;
-                if (available > localEnd - _pos) available = localEnd - _pos;
-
-                out.write(_curr._buffer, _blockPosition, available);
-                _pos += available;
-                _curr = _buf.findBlockForRead(this, _version, _curr, _pos);
-                _blockPosition = 0;
-            }
-
-            fail_on_version_change();
-            return _pos - startingPos;
-        }
-
-        public final int writeTo(ByteWriter out, int len) throws IOException
         {
             if (_buf == null) throw new IOException("stream is closed");
             fail_on_version_change();
@@ -1179,6 +1150,38 @@
                 if (partial_read) {
                     available = localEnd - _pos;
                 }
+
+                out.write(_curr._buffer, _blockPosition, available);
+                _pos += available;
+                if (partial_read) {
+                    _blockPosition += available;
+                    break;
+                }
+                _curr = _buf.findBlockForRead(this, _version, _curr, _pos);
+                _blockPosition =_curr.blockOffsetFromAbsolute(_pos);
+            }
+
+            fail_on_version_change();
+            return _pos - startingPos;
+        }
+
+        public final int writeTo(ByteWriter out, int len) throws IOException
+        {
+            if (_buf == null) throw new IOException("stream is closed");
+            fail_on_version_change();
+            if (_pos > _buf.size()) throw new IllegalArgumentException();
+
+            int startingPos = _pos;
+            int localEnd = _pos + len;
+            if (localEnd > _buf.size()) localEnd = _buf.size();
+            assert(_curr.blockOffsetFromAbsolute(_pos) == _blockPosition);
+
+            while (_pos < localEnd) {
+                int available = _curr._limit - _blockPosition;
+                boolean partial_read = available > localEnd - _pos;
+                if (partial_read) {
+                    available = localEnd - _pos;
+                }
                 out.write(_curr._buffer, _blockPosition, available);
                 _pos += available;
                 if (partial_read) {
@@ -1534,12 +1537,7 @@
                 }
                 int len_read = bytestream.read(_curr._buffer, _blockPosition, to_read);
                 if (len_read == -1) break;
-<<<<<<< HEAD
-                if (len_read > 0)
-                {
-=======
                 if (len_read > 0) {
->>>>>>> 139b72dc
                     _pos += len_read;
                     _blockPosition += len_read;
                     if (_blockPosition > _curr._limit) {
@@ -1653,8 +1651,6 @@
         }
         public BlockedBufferException(Throwable cause) { super(cause); }
     }
-<<<<<<< HEAD
-=======
     public static class BufferedOutputStream
         extends OutputStream
     {
@@ -1765,5 +1761,4 @@
             _writer.write(bytes, off, len);
         }
     }
->>>>>>> 139b72dc
 }