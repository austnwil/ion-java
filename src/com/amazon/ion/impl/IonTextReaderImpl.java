// Copyright (c) 2008-2011 Amazon.com, Inc.  All rights reserved.

package com.amazon.ion.impl;

import static com.amazon.ion.impl.IonImplUtils.EMPTY_ITERATOR;
import static com.amazon.ion.impl.UnifiedSymbolTable.makeNewLocalSymbolTable;
import static com.amazon.ion.util.IonTextUtils.printQuotedSymbol;

import com.amazon.ion.Decimal;
import com.amazon.ion.IonBlob;
import com.amazon.ion.IonCatalog;
import com.amazon.ion.IonClob;
import com.amazon.ion.IonException;
import com.amazon.ion.IonList;
import com.amazon.ion.IonSequence;
import com.amazon.ion.IonSexp;
import com.amazon.ion.IonStruct;
import com.amazon.ion.IonSystem;
import com.amazon.ion.IonTextReader;
import com.amazon.ion.IonTimestamp;
import com.amazon.ion.IonType;
import com.amazon.ion.IonValue;
import com.amazon.ion.SymbolTable;
import com.amazon.ion.Timestamp;
import com.amazon.ion.UnexpectedEofException;
import com.amazon.ion.impl.Base64Encoder.BinaryStream;
import com.amazon.ion.impl.IonTokenReader.Type.timeinfo;
import com.amazon.ion.util.IonTextUtils;
import java.io.IOException;
import java.io.InputStream;
import java.io.Reader;
import java.math.BigDecimal;
import java.math.BigInteger;
import java.util.Date;
import java.util.Iterator;

/**
 * IonIterator implementation that walks over a text stream and
 * returns Ion values from it.
 */
public final class IonTextReaderImpl
    implements IonTextReader
{

//////////////////////////////////////////////////////////////////////////debug
    static final boolean _debug = false;


    IonTextTokenizer _scanner;
    IonCatalog       _catalog;
    SymbolTable      _current_symtab;

    boolean          _eof;
    State            _state;

    final boolean    _is_returning_system_values;

    boolean          _in_struct;
    boolean          _skip_children;

    boolean          _value_ready;
    boolean          _value_is_container;
    boolean          _is_null;
    int              _value_token;  // used to distinguish int from hex int
    IonType          _value_type;
    String           _field_name;
    int              _annotation_count;
    String[]         _annotations = new String[10];
    int              _value_start;
    int              _value_end;

    // local stack for the parser state machine
    int              _parser_state_top;
    State[]          _parser_state_stack = new State[10];

    //  local stack for stepInto() and stepOut()
    int              _container_state_top;
    IonType[]        _container_state_stack = new IonType[10];

    /**
     * a single depth save stack used by getContainerSize()
     * not multi-thread safe - there's only 1 per iterator
     * and it's expensive since it has to save the parser
     * state, the scanners (tokenizers) state, and the underlying
     * readers state.  But - that's what they asked for !
     */
    IonTextReaderImpl _saved_copy;
    // int             _saved_position;
    void save_state() {
        if (_saved_copy == null) {
            _saved_copy = new IonTextReaderImpl();
        }
        copy_state_to(_saved_copy);
        _saved_copy._scanner = this._scanner.get_saved_copy();
    }
    void restore_state() {
        _saved_copy.copy_state_to(this);
        this._scanner.restore_state();
    }
    void copy_state_to(IonTextReaderImpl other) {
        int oldlen, newlen;
        newlen = this._annotation_count;
        other._annotation_count = newlen;
        if (newlen > 0) {
            oldlen = this._annotations.length;
            if (newlen > oldlen) {
                other._annotations = new String[newlen];
            }
            System.arraycopy(this._annotations, 0, other._annotations, 0, newlen);
        }

        newlen = this._container_state_top + 1;  // top of 0 has 1 entry
        other._container_state_top = this._container_state_top;
        oldlen = other._container_state_stack.length;
        if (newlen > oldlen) {
            other._container_state_stack = new IonType[newlen];
        }
        System.arraycopy(this._container_state_stack,  0
                        ,other._container_state_stack, 0
                        ,newlen);

        other._lookahead_type = this._lookahead_type;

        newlen = this._extended_value_count;
        other._extended_value_count = newlen;
        if (newlen > 0) {
            oldlen = (other._extended_value_end == null) ? 0 : other._extended_value_end.length;
            newlen = this._extended_value_count;
            if (newlen > oldlen) {
                other._extended_value_end   = new int[newlen];
                other._extended_value_start = new int[newlen];
            }
            System.arraycopy(this._extended_value_end, 0
                           , other._extended_value_end, 0
                           , newlen);
            System.arraycopy(this._extended_value_start, 0
                           , other._extended_value_start, 0
                           , newlen);
        }

        newlen = this._parser_state_top + 1; // top of 0 has 1 entry
        other._parser_state_top = this._parser_state_top;
        if (other._parser_state_stack.length < newlen) {
            other._parser_state_stack = new State[newlen];
        }
        System.arraycopy(this._parser_state_stack, 0
                       , other._parser_state_stack, 0
                       , newlen);

        other._current_symtab = this._current_symtab;

        other._current_depth = this._current_depth;
        other._eof = this._eof;
        other._skip_children = this._skip_children;
        other._state = this._state;
        other._value_ready = this._value_ready;
        other._field_name = this._field_name;
        other._in_struct = this._in_struct;
        other._is_null = this._is_null;
        other._value_is_container = this._value_is_container;
        other._value_type = this._value_type;
        other._value_start = this._value_start;
        other._value_end = this._value_end;
    }


    void push_parser_state(State pendingState) {
        int oldlen = _parser_state_stack.length;
        if (_parser_state_top >= oldlen) {
            int newlen = oldlen * 2;
            State[] temp = new State[newlen];
            System.arraycopy(_parser_state_stack, 0, temp, 0, oldlen);
            _parser_state_stack = temp;
        }
        _parser_state_stack[_parser_state_top++] = pendingState;
    }
    State pop_parser_state() {
        _parser_state_top--;
        State s = _parser_state_stack[_parser_state_top];
        return s;
    }
    void push_container_state(IonType newContainer) {
        int oldlen = _container_state_stack.length;
        if (_container_state_top >= oldlen) {
            int newlen = oldlen * 2;
            IonType[] temp = new IonType[newlen];
            System.arraycopy(_container_state_stack, 0, temp, 0, oldlen);
            _container_state_stack = temp;
        }
        _container_state_stack[_container_state_top++] = newContainer;
    }
    IonType top_container_state() {
        IonType t;
        int idx = getDepth() - 1;
        if (idx >= 0) {
            t = _container_state_stack[idx];
        }
        else {
            t = IonType.DATAGRAM;
        }
        return t;
    }
    IonType pop_container_state() {
        _container_state_top--;
        IonType t = _container_state_stack[_container_state_top];
        return t;
    }
    void startCollection(IonType t) {
         push_container_state(t);
        _in_struct = (t.equals(IonType.STRUCT));
        _is_null = false;
        _value_ready = true;
        _value_is_container = true;
        _value_type = t;
    }
    void closeCollection(IonType t) {
        IonType actual = pop_container_state();
        _in_struct = (t.equals(IonType.STRUCT));
        if (!t.equals(actual)) {
            throw new IonParsingException("mismatch start collection and end collection"+_scanner.input_position());
        }
        clearAnnotationList();
        clearFieldname();
        _value_ready = false;
        _value_is_container = false;
    }

    private IonTextReaderImpl() {
        _is_returning_system_values = false;  // FIXME really?!?!?
    }

    public IonTextReaderImpl(byte[] buf) {
        this(new IonTextTokenizer(buf), null, false);
    }
    public IonTextReaderImpl(byte[] buf, int start, int len) {
        this(new IonTextTokenizer(buf, start, len), null, false);
    }

    public IonTextReaderImpl(byte[] buf, int start, int len,
                         IonCatalog catalog,
                         boolean returnSystemValues)
    {
        this(new IonTextTokenizer(buf, start, len),
             catalog,
             returnSystemValues);
    }

    public IonTextReaderImpl(String ionText) {
        this(new IonTextTokenizer(ionText), null, false);
    }

    public IonTextReaderImpl(String ionText,
                         IonCatalog catalog,
                         boolean returnSystemValues)
    {
        this(new IonTextTokenizer(ionText), catalog, returnSystemValues);
    }

    public IonTextReaderImpl(byte[] buf, IonCatalog catalog) {
        this(new IonTextTokenizer(buf), catalog, false);
    }
    public IonTextReaderImpl(byte[] buf, int start, int len, IonCatalog catalog) {
        this(new IonTextTokenizer(buf, start, len), catalog, false);
    }
    public IonTextReaderImpl(String ionText, IonCatalog catalog) {
        this(new IonTextTokenizer(ionText), catalog, false);
    }

    private IonTextReaderImpl(IonTextTokenizer scanner, IonCatalog catalog,
                          boolean returnSystemValues)
    {
        this._is_returning_system_values = returnSystemValues;
        this._scanner = scanner;
        this._catalog = catalog;
        this._current_symtab = UnifiedSymbolTable.getSystemSymbolTableInstance();
        _state = IonTextReaderImpl.State_read_datagram;
    }

<<<<<<< HEAD
=======
    public void close()
        throws IOException
    {
        _scanner.close();
    }

    public IonSystem getSystem()
    {
        return _system;
    }

>>>>>>> 37b0bb82
    /**
     * return the current position in the input stream.
     * This will refer to the next character to be read.
     * The first line is line 1.
     * @return input line number
     */
    public long getLineNumber() { return _scanner.getLineNumber(); }

    /**
     * get the input position offset of the next character
     * in the current input line.  This offset will be in
     * bytes if the input data was sourced from bytes, either
     * a byte array or an InputStream.  The offset will
     * be in characters (Java characters) if the input was
     * a CharSequence or a java.util.Reader.
     * @return offset of input position in the current line
     */
    public long getLineOffset() { return _scanner.getLineOffset(); }

    final void setFieldname(String fieldname) {
        if (fieldname == null || fieldname.length() < 1) {
            error();
        }
        _field_name = fieldname;
    }
    final void clearFieldname() {
        _field_name = null;
    }

    void appendAnnotation(String name) {
        if (_annotation_count >= _annotations.length) {
            int newlen = _annotations.length * 2;
            String[] temp = new String[newlen];
            System.arraycopy(_annotations, 0, temp, 0, _annotation_count);
            _annotations = temp;
        }
        _annotations[_annotation_count++] = name;
    }
    void clearAnnotationList() {
        _annotation_count = 0;
    }

    public void stepIn()
    {
        if (_value_type == null || _eof) {
            throw new IllegalStateException();
        }
        switch (_value_type) {
            case STRUCT:
            case LIST:
            case SEXP:
                _current_depth++;
                if (_debug) System.out.println("stepInto() new depth: "+this._current_depth);
                break;
            default:
                throw new IllegalStateException();
        }
        clearValue();
    }

    public void stepOut()
    {
        if (_current_depth < 1) {
            throw new IllegalStateException(IonMessages.CANNOT_STEP_OUT);
        }
        _current_depth--;
        if (_debug) System.out.println("stepOUT() new depth: "+this._current_depth);
        _eof = false;
    }

    public int getDepth() {
        return _current_depth;
    }

    IonType _lookahead_type = null;
    int _current_depth = 0;

    public boolean hasNext()
    {
        boolean has_next = hasNextHelper();

        while (has_next) {
            if (!checkForSystemValuesToSkipOrProcess()) break;
            _lookahead_type = null;
            has_next = hasNextHelper();
        }

        // if we have a "next" then we better not be at eof
        // and visa versa
        assert has_next == !_eof;

        return has_next;
    }
    private boolean hasNextHelper()
    {
        if (_eof) return false;

        if (_lookahead_type == null) {
            _lookahead_type = lookahead();
            _eof = (_lookahead_type == null);
        }

        return !_eof;
    }

    /**
     * @return true iff the current value is a system value to be skipped.
     */
    private boolean checkForSystemValuesToSkipOrProcess() {
        boolean skip_value = false;

        // we only look for system values at the top level,
        if (_current_depth == 0) {

            // the only system value we skip at the top
            // is a local symbol table, but we process the
            // version symbol, and shared symbol tables too
            switch (_lookahead_type) {
            case SYMBOL:
                if (UnifiedSymbolTable.ION_1_0.equals(this.stringValue())) {
                    _current_symtab = UnifiedSymbolTable.getSystemSymbolTableInstance();
                    skip_value = true; // FIXME get system tab from current
                }
                break;
            case STRUCT:

                /*
                it looks like we'll need to "save" this state to avoid
                having to make a big copy (hard to say which is cheaper really)

                to save state we need a token stream with:
                    token_marker: start, end
                    type, value TM,  annotations TM's fieldname TM
                */

                if (_annotation_count > 0) {
                    // TODO - this should be done with flags set while we're
                    // recognizing the annotations below (in the fullness of time)
                    if (hasAnnotation(UnifiedSymbolTable.ION_SYMBOL_TABLE)) {

                        if (_is_returning_system_values) this.save_state();

                        SymbolTable local = loadLocalSymbolTable();
                        if (local != null) { //FIXME shouldn't happen
                            _current_symtab = local;
                            skip_value = true;
                        }

                        if (_is_returning_system_values) this.restore_state();

                    }
                }
                break;
            default:
                break;
            }
        }

        return _is_returning_system_values ? false : skip_value;
    }

    public IonType next()
    {
        if (_lookahead_type == null) {
            // we check just in case the caller didn't call hasNext()
            if (!hasNext()) {
                return null;
            }
            // if there's something to return then it better have a type
            assert _lookahead_type != null;
        }

        // if we return the lookahead type from next, it's gone
        // this will force hasNext() to look again
        IonType t = _lookahead_type;
        _lookahead_type = null;
        return t;
    }

    void clearValue() {
        _lookahead_type = null;
        clearAnnotationList();
        clearFieldname();
    }
    IonType lookahead() {
        _value_ready = false;
        _value_is_container = false;
        for (;;) {
            if (_eof) return null;

            int token = _scanner.lookahead(0);
            Matches found = _state.nextTokens[token];
            if (_debug) {
                System.out.print("on token "+IonTextTokenizer.getTokenName(token));
                System.out.print(" from state: " + _state.toString());
            }
            if (found == null) {
                if (_debug) {
                    System.out.println(" to error");
                }
                error();
            }
            else {
                _state = found.transition_method(this);
                if (_debug) {
                    System.out.println(" to state: " + _state.toString());
                }
            }
            if (_container_state_top < _current_depth) {
                // this should be picked up by hasNext() and turned into
                // _eof = true
                return null;
            }
            if (_value_ready) {
                if ((_value_is_container && (_container_state_top == _current_depth + 1))
                 || (!_value_is_container && (_container_state_top == _current_depth))
                ) {
                    if (_debug) {
                        System.out.print(" lookahead returning value "+this._value_type.toString());
                        System.out.println(" @ "+this._scanner.currentCharStart());
                    }
                    return _value_type;
                }
            }
        }
    }
    IonType lookahead_non_debug() {
        _value_ready = false;
        _value_is_container = false;
        for (;;) {
            if (_eof) return null;

            int token = _scanner.lookahead(0);
            Matches found = _state.nextTokens[token];

            _state = found.transition_method(this);
            if (_container_state_top < _current_depth) {
                return null; // test is for skipping nested children, turned into eof by hasNext()
            }
            if (_value_ready && isValueCurrent()) {
                return _value_type;
            }
        }
    }
    private final boolean isValueCurrent() {
        boolean is_current;
        if (_value_is_container) {
            is_current = (_container_state_top == _current_depth + 1);
        }
        else {
            is_current = (_container_state_top == _current_depth);
        }
        return is_current;
    }

    void error() {
        String message = "syntax error. parser in state "
                        + _state.toString()
                        + _scanner.input_position();
        throw new IonParsingException(message);
    }

    void error(String reason) {
        String message =
            "Syntax error" + _scanner.input_position() + ": " + reason;
        throw new IonParsingException(message);
    }

    protected SymbolTable loadLocalSymbolTable() {
        // TODO do we really want only the system symtab in context?
        SymbolTable temp = _current_symtab;
        _current_symtab = _current_symtab.getSystemSymbolTable();

        UnifiedSymbolTable table =
            makeNewLocalSymbolTable(_system,
                                    _current_symtab.getSystemSymbolTable(),
                                    _catalog, this, /*alreadyInStruct*/ false);
        _current_symtab = temp;
        return table;
    }


    public IonType getType()
    {
        return _value_type;
    }

    public SymbolTable getSymbolTable()
    {
        if (_current_symtab == null) {
            _current_symtab = UnifiedSymbolTable.makeNewLocalSymbolTable(1);
        }
        assert _current_symtab.isLocalTable() || _current_symtab.isSystemTable();
        return _current_symtab;
    }

    private static int[] _empty_int_array = new int[0];
    public int[] getTypeAnnotationIds()
    {
        if (!_value_ready || _current_symtab == null) {
            throw new IllegalStateException();
        }
        int[] ids;
        if (_annotation_count > 0) {
            ids = new int[_annotation_count];
            for (int ii=0; ii<_annotation_count; ii++) {
                ids[ii] = _current_symtab.findSymbol(_annotations[ii]);
            }
        }
        else {
            ids = _empty_int_array;
        }
        return ids;
    }

    private static String[] _empty_string_array = new String[0];
    public String[] getTypeAnnotations()
    {
        if (!_value_ready) {
            throw new IllegalStateException();
        }
        String[] annotations;
        if (_annotation_count > 0) {
            annotations = new String[_annotation_count];
            System.arraycopy(_annotations, 0, annotations, 0, _annotation_count);
        }
        else {
            annotations = _empty_string_array;
        }
        return annotations;
    }

    public boolean hasAnnotation(String annotation)
    {
        if (!_value_ready) {
            throw new IllegalStateException();
        }
        for (int ii=0; ii<_annotation_count; ii++) {
            if (_annotations[ii].equals(annotation)) return true;
        }
        return false;
    }

    @SuppressWarnings("unchecked")
    public Iterator<Integer> iterateTypeAnnotationIds()
    {
        int[] ids = getTypeAnnotationIds();
        if (ids == null) return (Iterator<Integer>) EMPTY_ITERATOR;
        return new IonTreeReader.IdIterator(ids);
    }

    @SuppressWarnings("unchecked")
    public Iterator<String> iterateTypeAnnotations()
    {
        String[] ids = getTypeAnnotations();
        if (ids == null) return (Iterator<String>) EMPTY_ITERATOR;
        return new IonTreeReader.StringIterator(ids);
    }

    public int getFieldId()
    {
        if (!_value_ready || _current_symtab == null) {
            throw new IllegalStateException();
        }
        int id = 0;
        if (_field_name != null) {
            id = _current_symtab.findSymbol(_field_name);
        }
        return id;
    }

    public String getFieldName()
    {
        if (!_value_ready) {
            throw new IllegalStateException();
        }
        return _field_name;
    }

    public IonValue getIonValue(IonSystem sys)
    {
        if (isNullValue()) {
            switch (_value_type) {
            case NULL:      return sys.newNull();
            case BOOL:      return sys.newNullBool();
            case INT:       return sys.newNullInt();
            case FLOAT:     return sys.newNullFloat();
            case DECIMAL:   return sys.newNullDecimal();
            case TIMESTAMP: return sys.newNullTimestamp();
            case SYMBOL:    return sys.newNullSymbol();
            case STRING:    return sys.newNullString();
            case CLOB:      return sys.newNullClob();
            case BLOB:      return sys.newNullBlob();
            case LIST:      return sys.newNullList();
            case SEXP:      return sys.newNullSexp();
            case STRUCT:    return sys.newNullString();
            default:
                throw new IonException("unrecognized type encountered");
            }
        }

        switch (_value_type) {
        case NULL:      return sys.newNull();
        case BOOL:      return sys.newBool(booleanValue());
        case INT:       return sys.newInt(longValue());
        case FLOAT:     return sys.newFloat(doubleValue());
        case DECIMAL:   return sys.newDecimal(decimalValue());
        case TIMESTAMP:
            IonTimestamp t = sys.newNullTimestamp();
            Timestamp ti = timestampValue();
            t.setValue(ti);
            return t;
        case SYMBOL:    return sys.newSymbol(stringValue());
        case STRING:    return sys.newString(stringValue());
        case CLOB:
            IonClob clob = sys.newNullClob();
            // FIXME inefficient: both newBytes and setBytes copy the data
            clob.setBytes(newBytes());
            return clob;
        case BLOB:
            IonBlob blob = sys.newNullBlob();
            // FIXME inefficient: both newBytes and setBytes copy the data
            blob.setBytes(newBytes());
            return blob;
        case LIST:
            IonList list = sys.newNullList();
            fillContainerList(sys, list);
            return list;
        case SEXP:
            IonSexp sexp = sys.newNullSexp();
            fillContainerList(sys, sexp);
            return sexp;
        case STRUCT:
            IonStruct struct = sys.newNullStruct();
            fillContainerStruct(sys, struct);
            return struct;
        default:
            throw new IonException("unrecognized type encountered");
        }
    }
    void fillContainerList(IonSystem sys, IonSequence list) {
        this.stepIn();
        while (this.next() != null) {
            IonValue v = this.getIonValue(sys);
            list.add(v);
        }
        this.stepOut();
    }
    void fillContainerStruct(IonSystem sys, IonStruct struct) {
        this.stepIn();
        while (this.next() != null) {
            String name = this.getFieldName();
            IonValue v = this.getIonValue(sys);
            struct.add(name, v);
        }
        this.stepOut();
    }

    public boolean isInStruct()
    {
        IonType t = top_container_state();
        boolean in_struct = (t.equals(IonType.STRUCT));
        return in_struct;
    }

    public boolean isNullValue()
    {
        return _is_null;
    }

    public boolean booleanValue()
    {
        if (_value_type.equals(IonType.BOOL)) {
            int kw = _scanner.keyword(_value_start, _value_end);
            if (kw == IonTextTokenizer.KEYWORD_TRUE) return true;
            if (kw == IonTextTokenizer.KEYWORD_FALSE) return false;
        }
        throw new IllegalStateException("current value is not a boolean");

    }

    public int intValue()
    {
        switch (_value_type) {
            case INT:
                String s;
                int intvalue;
                if (this._value_token == IonTextTokenizer.TOKEN_INT) {
                    s = _scanner.getValueAsString(_value_start, _value_end);
                    intvalue = Integer.parseInt(s);
                }
                else if (this._value_token == IonTextTokenizer.TOKEN_HEX) {
                    int start = _value_start + 2; // skip over the "0x" header
                    int c1 = _scanner.getByte(_value_start);
                    boolean is_negative = false;
                    if (c1 == '-') {
                        start++;
                        is_negative = true;
                    }
                    s = _scanner.getValueAsString(start, _value_end);
                    intvalue = Integer.parseInt(s, 16);
                    if (is_negative) intvalue = -intvalue;
                }
                else {
                    throw new IllegalStateException("unexpected token created an int");
                }
                return intvalue;
            case FLOAT:
                double d = doubleValue();
                return (int)d;
            case DECIMAL:
                return decimalValue().intValue();
            default:
                break;
        }
        throw new IllegalStateException("current value is not an ion int, float, or decimal");
    }

    public long longValue()
    {
        switch (_value_type) {
            case INT:
                String s;
                long longvalue;
                if (this._value_token == IonTextTokenizer.TOKEN_INT) {
                    s = _scanner.getValueAsString(_value_start, _value_end);
                    longvalue = Long.parseLong(s);
                }
                else if (this._value_token == IonTextTokenizer.TOKEN_HEX) {
                    int start = _value_start + 2; // skip over the "0x" header
                    int c1 = _scanner.getByte(_value_start);
                    boolean is_negative = false;
                    if (c1 == '-') {
                        start++;
                        is_negative = true;
                    }
                    s = _scanner.getValueAsString(start, _value_end);
                    longvalue = Long.parseLong(s, 16);
                    if (is_negative) longvalue = -longvalue;
                }
                else {
                    throw new IllegalStateException("unexpected token created an int");
                }
                return longvalue;
            case FLOAT:
                double d = doubleValue();
                return (long)d;
            case DECIMAL:
                return decimalValue().longValue();
            default:
                break;
        }
        throw new IllegalStateException("current value is not an ion int, float, or decimal");
    }

    public BigInteger bigIntegerValue()
    {
        if (_is_null) {
            // TODO ION-176 should this throw in the case of not null? If so, what?
            return null;
        }

        switch (_value_type) {
            case INT:
                String s;
                BigInteger bigvalue = null;
                if (this._value_token == IonTextTokenizer.TOKEN_INT) {
                    s = _scanner.getValueAsString(_value_start, _value_end);
                    bigvalue = new BigInteger(s, 10);
                }
                else if (this._value_token == IonTextTokenizer.TOKEN_HEX) {
                    int start = _value_start + 2; // skip over the "0x" header
                    int c1 = _scanner.getByte(_value_start);
                    boolean is_negative = false;
                    if (c1 == '-') {
                        start++;
                        is_negative = true;
                    }
                    s = _scanner.getValueAsString(start, _value_end);
                    bigvalue = new BigInteger(s, 16);
                    if (is_negative) bigvalue = bigvalue.negate();
                }
                else {
                    throw new IllegalStateException("unexpected token created an int");
                }
                return bigvalue;
            case FLOAT:
                double d = doubleValue();
                return BigInteger.valueOf((long)d);
            case DECIMAL:
                return decimalValue().toBigInteger();
            default:
                break;
        }
        throw new IllegalStateException("current value is not an ion int, float, or decimal");
    }

    public double doubleValue()
    {
        switch (_value_type) {
            case FLOAT:
                String image = _scanner.getValueAsString(_value_start, _value_end);
                // check for special values
                switch (image.charAt(0)) {
                case 'n': //  nan ??
                    if ("nan".equals(image)) return Double.NaN;
                    break;
                case '+': // +inf ?
                    if ("+inf".equals(image)) return Double.POSITIVE_INFINITY;
                    break;
                case 'i': //  inf ?
                    if ("inf".equals(image)) return Double.POSITIVE_INFINITY;
                    break;
                case '-': // -inf ??
                    if ("-inf".equals(image))  return Double.NEGATIVE_INFINITY;
                    break;
                }
                double d = Double.parseDouble(image);
                return d;
            case DECIMAL:
                return decimalValue().doubleValue();
            default:
                break;
        }
        throw new IllegalStateException("current value is not an ion float or decimal");
    }

    public BigDecimal bigDecimalValue()
    {
        return Decimal.bigDecimalValue(decimalValue()); // Works for null.
    }

    public Decimal decimalValue()
    {
        switch (_value_type) {
            case DECIMAL:
                String s = _scanner.getValueAsString(_value_start, _value_end);
                s = s.replace('d', 'e');
                s = s.replace('D', 'E');
                Decimal bd = Decimal.valueOf(s);
                return bd;
            default:
                break;
        }
        throw new IllegalStateException("current value is not an ion decimal");
    }

    public Timestamp timestampValue()
    {
        if (!_value_type.equals(IonType.TIMESTAMP)) {
            throw new IllegalStateException("current value is not a timestamp");
        }
        if (this._is_null) {
            return null;
        }
        String image = _scanner.getValueAsString(_value_start, _value_end);
        Timestamp ti = timeinfo.parse(image);
        return ti;
    }

    public Date dateValue()
    {
        Timestamp time = timestampValue();
        return (time == null ? null : time.dateValue());
    }

    public String stringValue()
    {
        int pending = 0;

        switch (_value_type) {
            case STRING:
            case SYMBOL:
                break;
            default:
                throw new IllegalStateException("current value is not a symbol or string");
        }

        if (this._is_null) {
            return null;
        }

        String value;
        if (_extended_value_count > 0) {
            int pos = _scanner.startValueAsString();
            for (int ii=0; ii<_extended_value_count; ii++) {
                int start = this._extended_value_start[ii];
                int end   = this._extended_value_end[ii];
                pending = _scanner.continueValueAsString(start, end, pending);
            }
            if (pending != 0) {
                _scanner.bad_character();
            }
            value = _scanner.closeValueAsString(pos);
        }
        else {
            value = _scanner.getValueAsString(_value_start, _value_end);
        }

        // for symbols we need to populate the symbol table and get a sid assigned
        if (_value_type.equals(IonType.SYMBOL)) {
            assert ! this._is_null;

            // we have to "wash" the value through a symbol table to address
            // cases like $007 TODO is this even well-defined?
            SymbolTable syms = this.getSymbolTable();
            int sid = syms.findSymbol(value);
            if (sid <= 0) {
                if (syms.isSystemTable()) {
                    _current_symtab = makeNewLocalSymbolTable(_system, syms);
                    syms = _current_symtab;
                }
                assert syms.isLocalTable();
                sid = syms.addSymbol(value);
            }
            value = syms.findSymbol(sid);
        }
        return value;
    }

    public int getSymbolId()
    {
        if (this._current_symtab == null) {
            throw new IllegalStateException();
        }
        switch (_value_type) {
            case SYMBOL:
                String value = _scanner.getValueAsString(_value_start, _value_end);
                int sid = _current_symtab.findSymbol(value);
                return sid;
            default:
                break;
        }
        throw new IllegalStateException("current value is not a symbol");
    }

    public InputStream getByteStream() {
        InputStream valuestream;
        if (_extended_value_count > 0 || _value_end < 0 || _value_start < 0) {
            valuestream = new ValueByteStream(_scanner._r, _extended_value_count, _extended_value_start, _extended_value_end);
        }
        else {
            valuestream = new ValueByteStream(_scanner._r, _value_start, _value_end);
        }

        switch (_value_type) {
        case CLOB:
            ValueEscapedCharInputStream clobsteam
                = new ValueEscapedCharInputStream(valuestream);
            return clobsteam;
        case BLOB:
            Reader valuereader = new ValueByteReader(valuestream);
            BinaryStream binreader = new BinaryStream(valuereader, (char) 0);
            InputStream blobstream = new ValueByteStream2(binreader);
            return blobstream;
        default:
            throw new IllegalStateException("only on a CLOB or BLOB");
        }
    }

    int getLobByteLength(InputStream in) throws IOException {
        int len = 0;
        while (in.read() >= 0) {
            len++;
        }
        return len;
    }

    public int byteSize()
    {
        InputStream bytestream = this.getByteStream();
        try {
            return getLobByteLength(bytestream);
        }
        catch (IOException e) {
            throw new IllegalStateException(e);
        }
    }

    public byte[] newBytes()
    {
        InputStream bytestream = this.getByteStream();
        byte[] bytes = null;
        int c, len, pos = 0;

        try {
            len = getLobByteLength(bytestream);
            bytes = new  byte[len];

            bytestream = this.getByteStream();
            // TODO: implement reset() on the underlying Lob streams: bytestream.reset();

            while ((c = bytestream.read()) >= 0) {
                bytes[pos++] = (byte)(c & 0xff);
            }

            if (pos != len) {
                throw new IllegalStateException();
            }
        }
        catch (IOException e) {
            throw new IllegalStateException(e);
        }

        return bytes;
    }
    /**
     * this returns bytes (as char) from the extents over the input
     * byte buffer by walking the start and end arrays.  It does NOT
     * do utf 8 conversion because the two cases where it's used non-ascii
     * characters are invalid.
     */
    static class ValueByteStream extends InputStream  {
        IonTextBufferedStream in;
        int count;
        int [] starts;
        int [] ends;
        int array_pos;
        int start;
        int end;
        int pos;
        ValueByteStream(IonTextBufferedStream in, int count, int [] starts, int[] ends)
        {
            this.in = in;
            this.count = count;
            this.starts = starts;
            this.ends = ends;
            this.array_pos = 0;
            this.start = this.starts[this.array_pos];
            this.end = this.ends[this.array_pos];
            this.pos = this.start;
        }
        ValueByteStream(IonTextBufferedStream in, int start, int end)
        {
            this.in = in;
            this.count = 0;
            this.starts = null;
            this.ends = null;
            this.array_pos = 0;
            this.start = start;
            this.end = end;
            this.pos = start;
        }
        @Override
        public void reset() {
            if (count > 0) {
                this.array_pos = 0;
                this.start = this.starts[this.array_pos];
                this.end = this.ends[this.array_pos];
            }
            else {
                // nothing to do in the no-array of positions case
            }
            this.pos = this.start;
        }
        @Override
        public void close()
            throws IOException
        {
            this.in = null;
            this.starts = null;
            this.ends = null;
            this.count = -1;
            this.pos = 1;
            this.end = 0;
            this.start = 0;
        }
        @Override
        public int read() throws IOException
        {
            if (this.pos >= this.end) {
                this.array_pos++;
                if (this.array_pos >= count) {
                    return -1;
                }
                this.start = this.starts[this.array_pos];
                this.end = this.ends[this.array_pos];
                this.pos = this.start;
            }
            int c = this.in.getByte(pos++);
            if ((c & 0x80) != 0) {
                throw new IllegalStateException("illegal character encountered in lob image");
            }
            return c;
        }
    }
    static class ValueByteReader extends Reader {
        InputStream _in;

        ValueByteReader(InputStream in) {
            _in = in;
        }

        @Override
        public void close()
            throws IOException
        {
            _in = null;
        }
        @Override
        public void reset() throws IOException {
            _in.reset();
        }
        @Override
        public int read()
            throws IOException
        {
            int c = _in.read();
            return c;
        }

        @Override
        public int read(char[] arg0, int arg1, int arg2)
            throws IOException
        {
            int ii;
            for (ii=0; ii<arg2; ii++) {
                int c = read();
                if (c < 0) break;
                arg0[ii+arg1] = (char)c;
            }
            return ii;
        }
    }

    static class ValueByteStream2 extends InputStream {
        Reader _in;

        ValueByteStream2(Reader in) {
            _in = in;
        }

        @Override
        public void close()
            throws IOException
        {
            _in = null;
        }
        @Override
        public void reset() throws IOException {
            _in.reset();
        }
        @Override
        public int read()
            throws IOException
        {
            int c = _in.read();
            return c;
        }
    }

    static class ValueEscapedCharInputStream extends InputStream  {
        static final int NO_LOOKAHEAD = Integer.MIN_VALUE;
        InputStream _in;
        int         _lookahead;
        ValueEscapedCharInputStream(InputStream in) {
            _in = in;
            _lookahead = NO_LOOKAHEAD;
        }
        @Override
        public void close()
            throws IOException
        {
            _in = null;
        }
        @Override
        public void reset() throws IOException {
            _in.reset();
        }
        @Override
        public int read()
            throws IOException
        {
            int c2, c;
            if (_lookahead == NO_LOOKAHEAD) {
                c = _in.read();
            }
            else {
                c = _lookahead;
                _lookahead = NO_LOOKAHEAD;
            }

            if (c == '\r') {
                c2 = _in.read();
                if (c2 != '\n') {
                    _lookahead = c2;
                }
                c = '\n';
            }
            else if (c == '\n') {
                c2 = _in.read();
                if (c2 != '\r') {
                    _lookahead = c2;
                }
                c = '\n';
            }
            else if (c == '\\') {
                c2 = _in.read();
                switch (c2) {
                case -1:
                    throw new IonParsingException(new UnexpectedEofException());
                case 't':  return '\t';
                case 'n':  return '\n';
                case 'v':  return '\u000B';
                case 'r':  return '\r';
                case 'f':  return '\f';
                case 'b':  return '\u0008';
                case 'a':  return '\u0007';
                case 'e':  return '\u001B';
                case '\\': return '\\';
                case '\"': return '\"';
                case '\'': return '\'';
                case '/':  return '/';
                case '?':  return '?';
                case 'x':
                    // a pair of hex digits
                    c = readDigit(16, true);
                    c2 = c << 4; // high nibble
                    c = readDigit(16, true);
                    c += c2;
                    if (c < 0 || c > 255) invalid_escape(c);
                    return c; // high nibble + lowest nibble
                case 'u':
                    // exactly 4 hex digits
                    c = readDigit(16, true);
                    c2 = c << 12; // highest nibble
                    c = readDigit(16, true);
                    c2 += c << 8; // 2nd high nibble
                    c = readDigit(16, true);
                    c2 += c << 4; // almost lowest nibble
                    c = readDigit(16, true);
                    c += c2;
                    if (c < 0 || c > 255) invalid_escape(c);
                    return c; // high nibble + lowest nibble
                case '0':
                    return 0;
                case '\r':
                    c = _in.read();
                    if (c == '\n') {
                        c = read();
                    }
                    break;
                case '\n':
                    c = _in.read();
                    if (c == '\r') {
                        c = read();
                    }
                    break;
                default:
                    invalid_escape(c2);
                }
            }
            return c;
        }
        void invalid_escape(int c) {
            throw new IonParsingException("invalid escape sequence \"\\"
                                          + (char) c + "\" [" + c + "]");

        }
        void unexpected_eof() {
            throw new IonParsingException("unexpected eof encounter in escape sequence");
        }
        int readDigit(int radix, boolean isRequired) throws IOException
        {
            int c = _in.read();
            if (c < 0) {
                if (isRequired) unexpected_eof();
                return -1;
            }

            int c2 =  Character.digit(c, radix);
            if (c2 < 0) {
                // if it's not a required digit, we just throw it back
                //unread(c);
                //return -1;
                // TODO: really, perhaps we should just support unread
                throw new IonParsingException("bad digit in escaped character '"+((char)c)+"'");
            }
            return c2;
        }
    }

    public int getBytes(byte[] buffer, int offset, int len)
    {
        InputStream bytestream = this.getByteStream();
        int bytesread = 0;

        try {
            int c;

            while ((c = bytestream.read()) >= 0) {
                if (bytesread >= len) break;
                buffer[bytesread + offset] = (byte)(c & 0xff);
                bytesread++;
            }

            if (bytesread > len) {
                throw new IllegalStateException();
            }
        }
        catch (IOException e) {
            throw new IllegalStateException(e);
        }
        return bytesread;
    }

    void readAnnotations()
    {
        int token = _scanner.lookahead(0);
        while ((  token == IonTextTokenizer.TOKEN_SYMBOL_BASIC
               || token == IonTextTokenizer.TOKEN_SYMBOL_QUOTED
               )
              && _scanner.lookahead(1) == IonTextTokenizer.TOKEN_DOUBLE_COLON
        ) {
            int kw = _scanner.keyword(_scanner.getStart(), _scanner.getEnd());
            switch (kw) {
            case IonTextTokenizer.KEYWORD_FALSE:
            case IonTextTokenizer.KEYWORD_TRUE:
            case IonTextTokenizer.KEYWORD_NULL:
            case IonTextTokenizer.KEYWORD_INF:
            case IonTextTokenizer.KEYWORD_NAN:
                if (token != IonTextTokenizer.TOKEN_SYMBOL_QUOTED) {
                    // keywords are ok if they're quoted
                    String reason =
                        "Cannot use unquoted keyword " +
                        _scanner.getValueAsString() + " as annotation";
                    error(reason);
                }
                break;
            default:
                break;
            }
            String name = _scanner.consumeTokenAsString();

            consumeToken(IonTextTokenizer.TOKEN_DOUBLE_COLON);
            appendAnnotation(name);
            token = _scanner.lookahead(0);
        }
    }

    int _extended_value_count = 0;
    int _extended_value_start[] = new int[10];
    int _extended_value_end[] = new int[10];
    void grow_extended_values() {
        int newlen = (_extended_value_start == null) ? 10 : _extended_value_start.length * 2;
        int[] temp1 = new int[newlen];
        int[] temp2 = new int[newlen];
        if (_extended_value_start != null) {
            System.arraycopy(_extended_value_start, 0, temp1, 0, _extended_value_count);
            System.arraycopy(_extended_value_end, 0, temp1, 0, _extended_value_count);
        }
        _extended_value_start = temp1;
        _extended_value_end   = temp2;
    }
    void makeNullValue(IonType t) {
        _is_null = true;
        _value_ready = true;
        _value_type = t;
    }
    void makeValue(IonType t, int token) {
        _extended_value_count = 0;
        _value_token = token;
        _value_type = t;
        _value_start = _scanner.getStart();
        _value_end   = _scanner.getEnd();
        if (t.equals(IonType.SYMBOL) && _value_start >= _value_end) {
            throw new IonParsingException("symbols have to have some content" + this._scanner.input_position());
        }
        _is_null = false;
        _value_ready = true;
        _scanner.consumeToken();
    }
    void openValue(IonType t, int token) {
        _extended_value_count = 0;
        _value_token = token;
        _value_type = t;
        _is_null = false;
        _value_start = -1;
        _value_end = -2;
        appendValue(token);
    }
    void closeValue(IonType t) {
        if (!t.equals(_value_type)) {
            throw new IonParsingException("unmatch token type closing value (internal error)" + this._scanner.input_position());
        }
        if (t.equals(IonType.SYMBOL) && _extended_value_count <= 0) {
            throw new IonParsingException("symbols have to have some content" + this._scanner.input_position());
        }
        _value_ready = true;
    }
    void appendValue(int token) {
        int start = _scanner.getStart();
        int end = _scanner.getEnd();

        // see: IonTextTokenizer.java
        //public static final int TOKEN_STRING1 = string in double quotes (") some > 255
        //public static final int TOKEN_STRING2 = part of a string in triple quotes (''') some > 255
        //public static final int TOKEN_STRING3 = string in double quotes (") all <= 255
        //public static final int TOKEN_STRING4 = part of a string in triple quotes (''') all chars <= 255
        switch (token) {
        case IonTextTokenizer.TOKEN_STRING_UTF8:
            assert (_value_token == IonTextTokenizer.TOKEN_STRING_UTF8 || _value_token == IonTextTokenizer.TOKEN_STRING_CLOB);
            _value_token = IonTextTokenizer.TOKEN_STRING_UTF8;
            break;
        case IonTextTokenizer.TOKEN_STRING_UTF8_LONG:
            assert (_value_token == IonTextTokenizer.TOKEN_STRING_UTF8_LONG || _value_token == IonTextTokenizer.TOKEN_STRING_CLOB_LONG);
            _value_token = IonTextTokenizer.TOKEN_STRING_UTF8_LONG;
            break;
        default:
            break;
        }
        appendValue(start, end);
        _scanner.consumeToken();
    }
    void appendValue(int start, int end) {
        if (_extended_value_count >= _extended_value_start.length) {
            grow_extended_values();
        }
        _extended_value_start[_extended_value_count] = start;
        _extended_value_end[_extended_value_count]   = end;
        _extended_value_count++;
    }

    // FIXME this is probably not appropriate for syntax errors
    // use version below that takes a more explicit description.
    void consumeToken(int token) {
        int current_token = _scanner.lookahead(0);
        if (current_token != token) {
            throw new IonParsingException("token mismatch consuming token (internal error)" + this._scanner.input_position());
        }
        _scanner.consumeToken();
    }

    void consumeToken(int token, String description) {
        int current_token = _scanner.lookahead(0);
        if (current_token != token) {
            String message =
                "Expected " + description + this._scanner.input_position();
            throw new IonParsingException(message);
        }
        _scanner.consumeToken();
    }

    /**
     * the Matches class holds an expected token and the code that
     * should execute if the token is encountered in the input stream
     */
    static abstract class Matches {
        Matches( ) { }
        int   match_token = -1;
        abstract State transition_method(IonTextReaderImpl parser);
    }

    static class State {
        String    name;
        Matches[] nextTokens = new Matches[IonTextTokenizer.TOKEN_MAX + 1];

        State(Matches[] matches, String statename) {
            name = statename;
            Matches last_match = null;
            for (int ii=0; ii<matches.length; ii++) {
                if (matches[ii].match_token == -1) {
                    assert (ii == matches.length - 1);
                    last_match = matches[ii];
                    break;
                }
                nextTokens[matches[ii].match_token] = matches[ii];
            }
            if (last_match != null) {
                for (int ii=0; ii<nextTokens.length; ii++) {
                    if (nextTokens[ii] != null) continue;
                    nextTokens[ii] = last_match;
                }
            }
        }
        State(Matches matches) {
            if (matches.match_token != -1) {
                nextTokens[matches.match_token] = matches;
            }
            else {
                for (int ii=0; ii<nextTokens.length; ii++) {
                    nextTokens[ii] = matches;
                }
            }
        }
        @Override
        public String toString() {
            return this.name;
        }
    }


//    state_done
//      "state_done"
//      lookahead( * )
//          { _eof = true;
//            return state_done;
//          }
    static class Lookahead_state_done extends Matches {
        @Override
        State transition_method(IonTextReaderImpl parser) {
            parser._eof = true;
            return State_done;
        }
    }
    static State State_done = new State( new Lookahead_state_done() );

//    read_datagram {
//      "start_datagram"
//      lookahead( TOKEN_EOF )
//          {
//            if (_top > 0) error("unprocessed pending states");
//            closeDatagram();
//            _eof = true;
//            return state_done;
//          }
//      lookahead( * )
//          {
//            clearAnnotationList()
//            push_state();
//            return read_annotated_value
//          }
//    }
    static class Lookahead_read_datagram_eof extends Matches {
        Lookahead_read_datagram_eof() {
            match_token = IonTextTokenizer.TOKEN_EOF;
        }
        @Override
        State transition_method(IonTextReaderImpl parser) {
            parser._eof = true;
            return State_done;
        }
    }
    static class Lookahead_read_datagram extends Matches {
        @Override
        State transition_method(IonTextReaderImpl parser) {
            parser.clearAnnotationList();
            parser.push_parser_state(State_read_datagram);
            return State_read_annotated_value;
        }
    }
    static Matches[] state_read_datagram_matches = {
        new Lookahead_read_datagram_eof (),
        new Lookahead_read_datagram ()
    };
    static State State_read_datagram = new State ( state_read_datagram_matches, "State_read_datagram" );

//    read_annotated_value {
//      "annotated_value"
//      lookahead( Identifier )
//          {
//              if (lookahead(1) == '::') {
//                  readAnnotations();
//              }
//              return read_plain_value;
//          }
//      lookahead( IdentifierLiteral )
//          {
//              if (lookahead(1) == '::') {
//                  readAnnotations();
//              }
//              return read_plain_value;
//          }
//      lookahead( * )
//          {
//              return read_plain_value;
//          }
//    }
    static class Lookahead_read_annotated_value_identifier extends Matches {
        Lookahead_read_annotated_value_identifier() {
            match_token = IonTextTokenizer.TOKEN_SYMBOL_BASIC;
        }
        @Override
        State transition_method(IonTextReaderImpl parser) {
            parser.clearAnnotationList();
            if (parser._scanner.lookahead(1) == IonTextTokenizer.TOKEN_DOUBLE_COLON) {
                parser.readAnnotations();
            }
            return State_read_plain_value;
        }
    }
    static class Lookahead_read_annotated_value_identifier_literal extends Matches {
        Lookahead_read_annotated_value_identifier_literal () {
            match_token = IonTextTokenizer.TOKEN_SYMBOL_QUOTED;
        }
        @Override
        State transition_method(IonTextReaderImpl parser) {
            parser.clearAnnotationList();
            if (parser._scanner.lookahead(1) == IonTextTokenizer.TOKEN_DOUBLE_COLON) {
                parser.readAnnotations();
            }
            return State_read_plain_value;
        }
    }
    static class Lookahead_read_annotated_value extends Matches {
        @Override
        State transition_method(IonTextReaderImpl parser) {
            return State_read_plain_value;
        }
    }
    static Matches[] state_read_annotated_value_matches = {
        new Lookahead_read_annotated_value_identifier(),
        new Lookahead_read_annotated_value_identifier_literal(),
        new Lookahead_read_annotated_value(),
    };
    static State State_read_annotated_value = new State ( state_read_annotated_value_matches, "State_read_annotated_value" );

//    read_plain_value {
//      "plain value"
//
//      lookahead( '(' )
//          { return read_sexp; }
//      lookahead( '{' )
//          { return read_struct; }
//      lookahead( '[' )
//          { return read_list; }
//      lookahead( Integer )
//          { makeValue(INT, consumeInteger());
//            return pop();
//          }
//      lookahead( Float )
//          { makeValue(FLOAT, consumeFloat());
//            return pop();
//          }
//      lookahead( Decimal )
//          { makeValue(DECIMAL, consumeDecimal());
//            return pop();
//          }
//      lookahead( Timestamp )
//          { makeValue(TIMESTAMP, consumeTimestamp());
//            return pop();
//          }
//      lookahead( Identifier )
//          { String identifier = consumeIdentifierAsString();
//            int keyword = lookupKeyword(identifier);
//            if (keyword == KEYWORD_TRUE) {
//              makeValue(BOOL, true);
//            }
//            else if (keyword == KEYWORD_FALSE) {
//              makeValue(BOOL, false);
//            }
//            else if (keyword == KEYWORD_NULL) {
//              return state_read_null;
//            }
//            else {
//              makeValue(SYMBOL, identifier);
//            }
//            return pop();
//          }
//      lookahead( IdentifierLiteral )
//          { makeValue(SYMBOL, consumeIdentifierLiteral());
//            return pop();
//          }
//      lookahead( StringLiteral )
//          { makeValue(STRING, consumeString1());
//            return pop();
//          }
//      lookahead( ExtendedStringLiteral )
//          { makeValue(STRING, consumeString2());
//            return pop();
//          }
//      lookahead( '{{' ) {
//          {
//            consumeToken('{{');
//            if (lookahead(0) == StringLiteral ) {
//                makeValue(CLOB, consumeString1());
//            }
//            else if (lookahead(0) == ExtendedStringLiteral ) {
//                makeValue(CLOB, consumeString2());
//            }
//            else {
//                makeValue(BLOB, consumeBase64Value());
//            }
//            consumeToken('}}'); // this errors if the closing }} isn't waiting
//            return pop();
//          }
//      // and we error i the token wasn't see in the lookahead list
//    }


    static class Lookahead_read_plain_value_open_paren extends Matches {
        Lookahead_read_plain_value_open_paren() {
            match_token = IonTextTokenizer.TOKEN_OPEN_PAREN;
        }
        @Override
        State transition_method(IonTextReaderImpl parser) {
            parser.consumeToken(IonTextTokenizer.TOKEN_OPEN_PAREN);
            parser.startCollection(IonType.SEXP);
            return State_read_sexp_value;
        }
    }
    static class Lookahead_read_plain_value_open_brace extends Matches {
        Lookahead_read_plain_value_open_brace() {
            match_token = IonTextTokenizer.TOKEN_OPEN_BRACE;
        }
        @Override
        State transition_method(IonTextReaderImpl parser) {
            parser.consumeToken(IonTextTokenizer.TOKEN_OPEN_BRACE);
            parser.startCollection(IonType.STRUCT);
            return State_read_struct_value;
        }
    }
    static class Lookahead_read_plain_value_open_square extends Matches {
        Lookahead_read_plain_value_open_square() {
            match_token = IonTextTokenizer.TOKEN_OPEN_SQUARE;
        }
        @Override
        State transition_method(IonTextReaderImpl parser) {
            parser.consumeToken(IonTextTokenizer.TOKEN_OPEN_SQUARE);
            parser.startCollection(IonType.LIST);
            return State_read_list_value;
        }
    }
    static class Lookahead_read_plain_value_int extends Matches {
        Lookahead_read_plain_value_int() {
            match_token = IonTextTokenizer.TOKEN_INT;
        }
        @Override
        State transition_method(IonTextReaderImpl parser) {
            parser.makeValue(IonType.INT, IonTextTokenizer.TOKEN_INT);
            return parser.pop_parser_state();
        }
    }
    static class Lookahead_read_plain_value_hex extends Matches {
        Lookahead_read_plain_value_hex() {
            match_token = IonTextTokenizer.TOKEN_HEX;
        }
        @Override
        State transition_method(IonTextReaderImpl parser) {
            parser.makeValue(IonType.INT, IonTextTokenizer.TOKEN_HEX);
            return parser.pop_parser_state();
        }
    }
    static class Lookahead_read_plain_value_float extends Matches {
        Lookahead_read_plain_value_float() {
            match_token = IonTextTokenizer.TOKEN_FLOAT;
        }
        @Override
        State transition_method(IonTextReaderImpl parser) {
            parser.makeValue(IonType.FLOAT, IonTextTokenizer.TOKEN_FLOAT);
            return parser.pop_parser_state();
        }
    }
    static class Lookahead_read_plain_value_decimal extends Matches {
        Lookahead_read_plain_value_decimal() {
            match_token = IonTextTokenizer.TOKEN_DECIMAL;
        }
        @Override
        State transition_method(IonTextReaderImpl parser) {
            parser.makeValue(IonType.DECIMAL, IonTextTokenizer.TOKEN_DECIMAL);
            return parser.pop_parser_state();
        }
    }
    static class Lookahead_read_plain_value_timestamp extends Matches {
        Lookahead_read_plain_value_timestamp() {
            match_token = IonTextTokenizer.TOKEN_TIMESTAMP;
        }
        @Override
        State transition_method(IonTextReaderImpl parser) {
            parser.makeValue(IonType.TIMESTAMP, IonTextTokenizer.TOKEN_TIMESTAMP);
            return parser.pop_parser_state();
        }
    }
    static class Lookahead_read_plain_value_identifier extends Matches {
        Lookahead_read_plain_value_identifier() {
            match_token = IonTextTokenizer.TOKEN_SYMBOL_BASIC;
        }
        @Override
        State transition_method(IonTextReaderImpl parser) {
            int start = parser._scanner.getStart();
            int end = parser._scanner.getEnd();
            int keyword = parser._scanner.keyword(start, end);
            switch (keyword) {
            case IonTextTokenizer.KEYWORD_TRUE:
            case IonTextTokenizer.KEYWORD_FALSE:
                parser.makeValue(IonType.BOOL, IonTextTokenizer.TOKEN_SYMBOL_BASIC);
                break;
            case IonTextTokenizer.KEYWORD_INF:
            case IonTextTokenizer.KEYWORD_NAN:
                parser.makeValue(IonType.FLOAT, IonTextTokenizer.TOKEN_SYMBOL_BASIC);
                break;
            case IonTextTokenizer.KEYWORD_NULL:
                parser._scanner.consumeToken();
                return State_read_null;
            default:
                parser.makeValue(IonType.SYMBOL, IonTextTokenizer.TOKEN_SYMBOL_BASIC);
                break;
            }
            return parser.pop_parser_state();
        }
    }
    static class Lookahead_read_plain_value_identifier_literal extends Matches {
        Lookahead_read_plain_value_identifier_literal() {
            match_token = IonTextTokenizer.TOKEN_SYMBOL_QUOTED;
        }
        @Override
        State transition_method(IonTextReaderImpl parser) {
            String s = parser._scanner.getValueAsString();
            if (s.length() < 1) {
                throw new IonException("symbols must not be empty");
            }
            parser.makeValue(IonType.SYMBOL, IonTextTokenizer.TOKEN_SYMBOL_QUOTED);
            return parser.pop_parser_state();
        }
    }

    static class Lookahead_read_plain_value_sexp_identifier_extended extends Matches {
        Lookahead_read_plain_value_sexp_identifier_extended() {
            match_token = IonTextTokenizer.TOKEN_SYMBOL_OPERATOR;
        }
        @Override
        State transition_method(IonTextReaderImpl parser) {
            // +inf and -inf are extended identifiers (SYMBOL3's)
            String s = parser._scanner.getValueAsString();
            IonType value_type = null;
            switch (s.length()) {
            case 0:
                throw new IonException("symbols must not be empty");
            case 4:
                if ("+inf".equals(s)) {
                    value_type = IonType.FLOAT;
                }
                else if ("-inf".equals(s)) {
                    value_type = IonType.FLOAT;
                }
                break;
            case 3:
                if ("nan".equals(s)) {
                    value_type = IonType.FLOAT;
                }
                else if ("inf".equals(s)) {
                    value_type = IonType.FLOAT;
                }
                break;
            default:
                break;
            }
            if (value_type == null) parser.error();
            parser.makeValue(value_type, IonTextTokenizer.TOKEN_SYMBOL_OPERATOR);
            return parser.pop_parser_state();
        }
    }
    static class Lookahead_read_plain_value_dot_as_identifier_extended extends Matches {
        Lookahead_read_plain_value_dot_as_identifier_extended() {
            match_token = IonTextTokenizer.TOKEN_DOT;
        }
        @Override
        State transition_method(IonTextReaderImpl parser) {
            int start;
            int lookahead_char = parser._scanner.peek_char();
            if (IonTextUtils.isOperatorPart(lookahead_char)) {
                start = parser._scanner.getStart();
                parser.consumeToken(IonTextTokenizer.TOKEN_DOT);
                int token = parser._scanner.lookahead(0);
                if (token != IonTextTokenizer.TOKEN_SYMBOL_OPERATOR) {
                    parser.error();
                }
                parser._scanner.setNextStart(start); // back up and grab the '.' that started all this
                parser.makeValue(IonType.SYMBOL, IonTextTokenizer.TOKEN_DOT);
            }
            else {
                parser.makeValue(IonType.SYMBOL, IonTextTokenizer.TOKEN_SYMBOL_OPERATOR);
            }
            return parser.pop_parser_state();
        }
    }
    static class Lookahead_read_plain_value_comma_as_identifier_extended extends Matches {
        Lookahead_read_plain_value_comma_as_identifier_extended() {
            match_token = IonTextTokenizer.TOKEN_COMMA;
        }
        @Override
        State transition_method(IonTextReaderImpl parser) {

            parser.makeValue(IonType.SYMBOL, IonTextTokenizer.TOKEN_COMMA);
            return parser.pop_parser_state();
        }
    }
    static class Lookahead_read_plain_value_string_literal extends Matches {
        Lookahead_read_plain_value_string_literal() {
            match_token = IonTextTokenizer.TOKEN_STRING_UTF8;
        }
        @Override
        State transition_method(IonTextReaderImpl parser) {
            parser.makeValue(IonType.STRING, IonTextTokenizer.TOKEN_STRING_UTF8);
            return parser.pop_parser_state();
        }
    }
    static class Lookahead_read_plain_value_string_literal2 extends Lookahead_read_plain_value_string_literal {
        Lookahead_read_plain_value_string_literal2() {
            match_token = IonTextTokenizer.TOKEN_STRING_CLOB;
        }
    }
    static class Lookahead_read_plain_value_string_literal_extended extends Matches {
        Lookahead_read_plain_value_string_literal_extended() {
            match_token = IonTextTokenizer.TOKEN_STRING_UTF8_LONG;
        }
        @Override
        State transition_method(IonTextReaderImpl parser) {
            parser.openValue(IonType.STRING, match_token);
            int token;
            for (;;) {
                token = parser._scanner.lookahead(0);
                if (token != IonTextTokenizer.TOKEN_STRING_UTF8_LONG
                 && token != IonTextTokenizer.TOKEN_STRING_CLOB_LONG
                ) {
                    break;
                }
                parser.appendValue(token);
            }
            parser.closeValue(IonType.STRING);
            return parser.pop_parser_state();
        }
    }
    static class Lookahead_read_plain_value_string_literal_extended2 extends Lookahead_read_plain_value_string_literal_extended {
        Lookahead_read_plain_value_string_literal_extended2() {
            match_token = IonTextTokenizer.TOKEN_STRING_CLOB_LONG;
        }
    }
    static class Lookahead_read_plain_value_lob extends Matches {
        Lookahead_read_plain_value_lob() {
            match_token = IonTextTokenizer.TOKEN_OPEN_DOUBLE_BRACE;
        }
        @Override
        State transition_method(IonTextReaderImpl parser) {
            parser.consumeToken(IonTextTokenizer.TOKEN_OPEN_DOUBLE_BRACE);
            int lookahead_char = parser._scanner.lob_lookahead();

            if (lookahead_char == '"') {
                if (parser._scanner.lookahead(0) != IonTextTokenizer.TOKEN_STRING_CLOB) {
                    parser.error();
                }
                parser.makeValue(IonType.CLOB, IonTextTokenizer.TOKEN_STRING_CLOB);
            }
            else if (lookahead_char == '\'') {
                int token = parser._scanner.lookahead(0);
                if (token != IonTextTokenizer.TOKEN_STRING_CLOB_LONG) {
                    parser.error();
                }
                parser.openValue(IonType.CLOB, token);
                for (;;) {
                    token = parser._scanner.lookahead(0);
                    if (token != IonTextTokenizer.TOKEN_STRING_CLOB_LONG) break;
                    parser.appendValue(token);
                }
                parser.closeValue(IonType.CLOB);
            }
            else if (lookahead_char == '}') {
                // put a "fake" start and end in to simulate a 0 length token
                parser._scanner.setNextStart(0);
                parser._scanner.setNextEnd(0);
                parser._scanner.enqueueToken(IonTextTokenizer.TOKEN_BLOB);
                parser.makeValue(IonType.BLOB, IonTextTokenizer.TOKEN_BLOB);
            }
            else {
                parser._scanner.scanBase64Value(parser);
                parser._scanner.enqueueToken(IonTextTokenizer.TOKEN_BLOB);
                parser.makeValue(IonType.BLOB, IonTextTokenizer.TOKEN_BLOB);
            }
            // this checks to see that we have a single close and the
            // next character is another close (and it consumes the
            // next character if it is the 2nd single close brace)
            int end_token = parser._scanner.lookahead(0);
            if (end_token != IonTextTokenizer.TOKEN_CLOSE_BRACE) {
                parser.error();
            }
            if (!parser._scanner.isReallyDoubleBrace()) {
                parser.error();
            }
            // note isReally doesn't change the token type that's pending
            // so we have to close a single brace to match what the parser
            // is expecting
            parser.consumeToken(IonTextTokenizer.TOKEN_CLOSE_BRACE); // this errors if the closing }} isn't waiting
            return parser.pop_parser_state();
        }
    }
    static Matches[] state_plain_value_matches = {
        new Lookahead_read_plain_value_open_paren(),
        new Lookahead_read_plain_value_open_brace(),
        new Lookahead_read_plain_value_open_square(),
        new Lookahead_read_plain_value_int(),
        new Lookahead_read_plain_value_hex(),
        new Lookahead_read_plain_value_float(),
        new Lookahead_read_plain_value_decimal(),
        new Lookahead_read_plain_value_timestamp(),
        new Lookahead_read_plain_value_identifier(),
        new Lookahead_read_plain_value_identifier_literal(),
        new Lookahead_read_plain_value_string_literal(),
        new Lookahead_read_plain_value_string_literal2(),
        new Lookahead_read_plain_value_string_literal_extended(),
        new Lookahead_read_plain_value_string_literal_extended2(),
        new Lookahead_read_plain_value_lob(),
    };
    static State State_read_plain_value  = new State ( state_plain_value_matches, "State_read_plain_value" );

    static Matches[] state_plain_value_sexp_matches = {
        new Lookahead_read_plain_value_open_paren(),
        new Lookahead_read_plain_value_open_brace(),
        new Lookahead_read_plain_value_open_square(),
        new Lookahead_read_plain_value_int(),
        new Lookahead_read_plain_value_hex(),
        new Lookahead_read_plain_value_float(),
        new Lookahead_read_plain_value_decimal(),
        new Lookahead_read_plain_value_timestamp(),
        new Lookahead_read_plain_value_identifier(),
        new Lookahead_read_plain_value_identifier_literal(),
        new Lookahead_read_plain_value_sexp_identifier_extended(),
        new Lookahead_read_plain_value_dot_as_identifier_extended(),
        // we don't allow comma's here: new Lookahead_read_plain_value_comma_as_identifier_extended(),
        new Lookahead_read_plain_value_string_literal(),
        new Lookahead_read_plain_value_string_literal2(),
        new Lookahead_read_plain_value_string_literal_extended(),
        new Lookahead_read_plain_value_string_literal_extended2(),
        new Lookahead_read_plain_value_lob(),
    };
    static State State_read_plain_value_sexp  = new State ( state_plain_value_sexp_matches, "State_read_plain_value_sexp" );


//    state_read_null {
//      "read null",
//      lookahead( '.' )
//          {
//            consumeToken('.');
//            if (lookahead(0) != Identifier) {
//              error();
//            }
//            String identifier = consumeIdentifierAsString();
//            int keyword = lookupKeyword(identifier);
//            switch (keyword) {
//              case kw_bool:   makeValue(BOOL, null);      break;
//              case kw_int:    makeValue(INT, null);       break;
//              case float: makeValue(FLOAT, null);     break;
//              case decimal:   makeValue(DECIMAL, null);   break;
//              case timestamp: makeValue(TIMESTAMP, null); break;
//              case symbol:    makeValue(SYMBOL, null);    break;
//              case string:    makeValue(STRING, null);    break;
//              case blob:  makeValue(BLOB, null);      break;
//              case clob:  makeValue(CLOB, null);      break;
//              case list:  makeValue(LIST, null);      break;
//              case sexp:  makeValue(SEXP, null);      break;
//              case struct:    makeValue(STRUCT, null);    break;
//              default:    error();
//            }
//            return pop();
//          }
//      lookahead( * )
//          { makeValue(NULL, null);
//            return pop();
//          }
//    }

    static class Lookahead_read_null_dot extends Matches {
        Lookahead_read_null_dot() {
            match_token = IonTextTokenizer.TOKEN_DOT;
        }
        @Override
        State transition_method(IonTextReaderImpl parser) {
            //parser.consumeToken(IonTextTokenizer.TOKEN_DOT);
            if (parser._scanner.lookahead(1) != IonTextTokenizer.TOKEN_SYMBOL_BASIC) {
                //parser.error();
                return just_a_simple_null(parser);
            }
            //int start = parser._scanner.getStart();
            //int end   = parser._scanner.getEnd();
            int keyword; // = parser._scanner.keyword(parser._scanner._saved_symbol);
            keyword = IonTokenConstsX.keyword(parser._scanner._saved_symbol, 0, parser._scanner._saved_symbol.length());
            switch (keyword) {
                case IonTextTokenizer.KEYWORD_NULL:     parser.makeNullValue(IonType.NULL);     break;
                case IonTextTokenizer.KEYWORD_BOOL:     parser.makeNullValue(IonType.BOOL);     break;
                case IonTextTokenizer.KEYWORD_INT:      parser.makeNullValue(IonType.INT);      break;
                case IonTextTokenizer.KEYWORD_FLOAT:    parser.makeNullValue(IonType.FLOAT);    break;
                case IonTextTokenizer.KEYWORD_DECIMAL:  parser.makeNullValue(IonType.DECIMAL);  break;
                case IonTextTokenizer.KEYWORD_TIMESTAMP:parser.makeNullValue(IonType.TIMESTAMP);break;
                case IonTextTokenizer.KEYWORD_SYMBOL:   parser.makeNullValue(IonType.SYMBOL);   break;
                case IonTextTokenizer.KEYWORD_STRING:   parser.makeNullValue(IonType.STRING);   break;
                case IonTextTokenizer.KEYWORD_BLOB:     parser.makeNullValue(IonType.BLOB);     break;
                case IonTextTokenizer.KEYWORD_CLOB:     parser.makeNullValue(IonType.CLOB);     break;
                case IonTextTokenizer.KEYWORD_LIST:     parser.makeNullValue(IonType.LIST);     break;
                case IonTextTokenizer.KEYWORD_SEXP:     parser.makeNullValue(IonType.SEXP);     break;
                case IonTextTokenizer.KEYWORD_STRUCT:   parser.makeNullValue(IonType.STRUCT);
                    break;
                default:
                    parser.error();
                    //return just_a_simple_null(parser);
            }
            parser.consumeToken(IonTextTokenizer.TOKEN_DOT);
            parser.consumeToken(IonTextTokenizer.TOKEN_SYMBOL_BASIC);
            return parser.pop_parser_state();
        }
        private final State just_a_simple_null(IonTextReaderImpl parser) {
            parser.makeNullValue(IonType.NULL);
            return parser.pop_parser_state();
        }
    }
    static class Lookahead_read_null extends Matches {
        @Override
        State transition_method(IonTextReaderImpl parser) {
            parser.makeNullValue(IonType.NULL);
            return parser.pop_parser_state();
        }
    }
    static Matches[] state_read_null_matches = {
        new Lookahead_read_null_dot(),
        new Lookahead_read_null(),
    };
    static State State_read_null = new State ( state_read_null_matches, "State_read_null" );

//    read_sexp_value {
//      "read sexp value"
//      lookahead( Identifier )
//          {
//            if (lookahead(1) == '::' ) {
//              readAnnotations();
//            }
//            return read_sexp_value;
//          }
//      lookahead( IdentifierLiteral )
//          {
//            if (lookahead(1) == '::' ) {
//              readAnnotations();
//            }
//            return read_sexp_value;
//          }
//      lookahead( extendsedIdentifier, * )
//    /     {
//            makeValue(SYMBOL, consumeextendsedIdentifierAsString());
//            return read_sexp_value;
//          }
//      lookahead( ')' )
//          { consumeToken(')');
//            closeCollection(SEXP);
//            return pop();
//          }
//      lookahead( *, * )
//          { push(read_sexp_value);
//            return read_plain_value;
//          }
//    }
    static class Lookahead_read_sexp_value_identifier extends Matches {
        Lookahead_read_sexp_value_identifier() {
            match_token = IonTextTokenizer.TOKEN_SYMBOL_BASIC;
        }
        @Override
        State transition_method(IonTextReaderImpl parser) {
            parser.clearAnnotationList();
            parser.clearFieldname();
            assert parser._scanner.lookahead(0) == IonTextTokenizer.TOKEN_SYMBOL_BASIC;
            if (parser._scanner.lookahead(1) == IonTextTokenizer.TOKEN_DOUBLE_COLON )
            {
                parser.readAnnotations();
            }

            parser.push_parser_state( State_read_sexp_value );
            parser.push_parser_state(State_close_value);
            return State_read_plain_value_sexp;
        }
    }
    static class Lookahead_read_sexp_value_identifier_literal extends Matches {
        Lookahead_read_sexp_value_identifier_literal() {
            match_token = IonTextTokenizer.TOKEN_SYMBOL_QUOTED;
        }
        @Override
        State transition_method(IonTextReaderImpl parser) {
            parser.clearAnnotationList();
            parser.clearFieldname();
            assert parser._scanner.lookahead(0) == IonTextTokenizer.TOKEN_SYMBOL_QUOTED;
            if ( parser._scanner.lookahead(1) == IonTextTokenizer.TOKEN_DOUBLE_COLON ) {
                parser.readAnnotations();
            }

            parser.push_parser_state( State_read_sexp_value );
            parser.push_parser_state(State_close_value);
            return State_read_plain_value_sexp;
        }

    }
    static class Lookahead_read_sexp_value_extended_identifier extends Matches {
        Lookahead_read_sexp_value_extended_identifier() {
            match_token = IonTextTokenizer.TOKEN_SYMBOL_OPERATOR;
        }
        @Override
        State transition_method(IonTextReaderImpl parser) {
            parser.clearAnnotationList();
            parser.clearFieldname();
            parser.makeValue(IonType.SYMBOL, IonTextTokenizer.TOKEN_SYMBOL_OPERATOR);
            return State_read_sexp_value;
        }
    }
    static class Lookahead_read_sexp_value_close_paren extends Matches {
        Lookahead_read_sexp_value_close_paren() {
            match_token = IonTextTokenizer.TOKEN_CLOSE_PAREN;
        }
        @Override
        State transition_method(IonTextReaderImpl parser){
            parser.consumeToken(IonTextTokenizer.TOKEN_CLOSE_PAREN);
            parser.closeCollection(IonType.SEXP);
            return parser.pop_parser_state();
        }
    }
    static class Lookahead_read_sexp_value extends Matches {
        @Override
        State transition_method(IonTextReaderImpl parser) {
            parser.clearAnnotationList();
            parser.clearFieldname();
            parser.push_parser_state(State_read_sexp_value);
            parser.push_parser_state(State_close_value);
            return State_read_plain_value_sexp;
        }
    }
    static Matches[] state_read_sexp_value_matches = {
        new Lookahead_read_sexp_value_identifier(),
        new Lookahead_read_sexp_value_identifier_literal(),
        new Lookahead_read_sexp_value_extended_identifier(),
        new Lookahead_read_sexp_value_close_paren(),
        new Lookahead_read_sexp_value(),
    };
    static State State_read_sexp_value = new State ( state_read_sexp_value_matches, "State_read_sexp_value" );


    static class Lookahead_close_value extends Matches {
        @Override
        State transition_method(IonTextReaderImpl parser) {
            parser.clearAnnotationList();
            parser.clearFieldname();
            return parser.pop_parser_state();
        }
    }
    static Matches[] state_close_value_matches = {
        new Lookahead_close_value(),
    };
    static State State_close_value = new State ( state_close_value_matches, "State_close_value" );


//    read_list_value {
//      lookahead( ']' )
//          { consumeToken(']');
//            closeCollection(LIST);
//            return pop();
//          }
//      lookahead( Identifier )
//          {
//            if (lookahead(1) == '::' ) {
//              readAnnotations();
//            }
//            push( read_list_comma );
//            return read_plain_value;
//          }
//      lookahead( IdentifierLiteral, )
//          {
//            if (lookahead(1) == '::' ) {
//              readAnnotations();
//            }
//            push( read_list_comma );
//            return read_plain_value;
//          }
//      lookahead( * )
//          {
//            push( read_list_comma );
//            return read_plain_value;
//          }
//    }
    static class Lookahead_read_list_value_close_square extends Matches {
        Lookahead_read_list_value_close_square() {
            match_token = IonTextTokenizer.TOKEN_CLOSE_SQUARE;
        }
        @Override
        State transition_method(IonTextReaderImpl parser){
            parser.consumeToken(IonTextTokenizer.TOKEN_CLOSE_SQUARE);
            parser.closeCollection(IonType.LIST);
            return parser.pop_parser_state();
        }
    }
    static class Lookahead_read_list_value_identifier extends Matches {
        Lookahead_read_list_value_identifier() {
            match_token = IonTextTokenizer.TOKEN_SYMBOL_BASIC;
        }
        @Override
        State transition_method(IonTextReaderImpl parser){
            parser.clearAnnotationList();
            parser.clearFieldname();
            if ( parser._scanner.lookahead(1) == IonTextTokenizer.TOKEN_DOUBLE_COLON ) {
                parser.readAnnotations();
            }
            parser.push_parser_state( State_read_list_comma );
            parser.push_parser_state(State_close_value);
            return State_read_plain_value;
        }
    }
    static class Lookahead_read_list_value_identifier_literal extends Matches {
        Lookahead_read_list_value_identifier_literal() {
            match_token = IonTextTokenizer.TOKEN_SYMBOL_QUOTED;
        }
        @Override
        State transition_method(IonTextReaderImpl parser){
            parser.clearAnnotationList();
            parser.clearFieldname();
            if ( parser._scanner.lookahead(1) == IonTextTokenizer.TOKEN_DOUBLE_COLON ) {
                parser.readAnnotations();
            }
            parser.push_parser_state( State_read_list_comma );
            parser.push_parser_state(State_close_value);
            return State_read_plain_value;
        }
    }
    static class Lookahead_read_list_value extends Matches {
        @Override
        State transition_method(IonTextReaderImpl parser) {
            parser.clearAnnotationList();
            parser.clearFieldname();
            parser.push_parser_state(State_read_list_comma);
            parser.push_parser_state(State_close_value);
            return State_read_plain_value;
        }
    }
    static Matches[] state_read_list_value_matches = {
        new Lookahead_read_list_value_close_square (),
        new Lookahead_read_list_value_identifier (),
        new Lookahead_read_list_value_identifier_literal (),
        new Lookahead_read_list_value (),
    };
    static State State_read_list_value = new State ( state_read_list_value_matches, "State_read_list_value" );

//    read_list_comma {
//      lookahead( ',' )
//          { consumeToken(',');
//            return read_list_value;
//          }
//      lookahead( ']' )
//          { consumeToken(']');
//            closeCollection(LIST);
//            return pop();
//          }
//    }
    static class Lookahead_read_list_comma_comma extends Matches {
        Lookahead_read_list_comma_comma() {
            match_token = IonTextTokenizer.TOKEN_COMMA;
        }
        @Override
        State transition_method(IonTextReaderImpl parser){
            parser.consumeToken( IonTextTokenizer.TOKEN_COMMA );
            return State_read_list_value;
        }
    }
    static class Lookahead_read_list_comma_close_square extends Matches {
        Lookahead_read_list_comma_close_square() {
            match_token = IonTextTokenizer.TOKEN_CLOSE_SQUARE;
        }
        @Override
        State transition_method(IonTextReaderImpl parser){
            parser.consumeToken( IonTextTokenizer.TOKEN_CLOSE_SQUARE );
            parser.closeCollection( IonType.LIST );
            return parser.pop_parser_state();
        }
    }
    static Matches[] state_read_list_comma_matches = {
        new Lookahead_read_list_comma_comma(),
        new Lookahead_read_list_comma_close_square(),
    };
    static State State_read_list_comma = new State ( state_read_list_comma_matches, "State_read_list_comma" );


//    read_struct_value {
//      lookahead( '}' )
//          { consumeToken('}');
//            closeCollection(STRUCT);
//            return pop();
//          }
//      lookahead( Identifier )
//          {
//            String fieldname = consumeIdentifierAsString();
//            consumeToken(':');
//            return read_struct_member;
//          }
//      lookahead( IdentifierLiteral )
//          {
//            String fieldname = consumeIdentifierAsString();
//            consumeToken(':');
//            return read_struct_member;
//          }
//      lookahead( StringLiteral )
//          {
//            String fieldname = consumeIdentifierAsString();
//            consumeToken(':');
//            return read_struct_member;
//          }
//    }
    static class Lookahead_read_struct_value_identifier extends Matches {
        Lookahead_read_struct_value_identifier() {
            match_token = IonTextTokenizer.TOKEN_SYMBOL_BASIC;
        }
        @Override
        State transition_method(IonTextReaderImpl parser) {
            int start = parser._scanner.getStart();
            int end   = parser._scanner.getEnd();
            int kw = parser._scanner.keyword(start, end);
            switch (kw) {
            case IonTextTokenizer.KEYWORD_TRUE:
            case IonTextTokenizer.KEYWORD_FALSE:
            case IonTextTokenizer.KEYWORD_NULL:
            case IonTextTokenizer.KEYWORD_INF:
            case IonTextTokenizer.KEYWORD_NAN:
                parser.error();
            default:
                break;
            }
            String fieldname = parser._scanner.consumeTokenAsString();
            parser.setFieldname(fieldname);
            String description =
                "colon (:) after field name " + printQuotedSymbol(fieldname);
            parser.consumeToken( IonTextTokenizer.TOKEN_COLON, description );
            return State_read_struct_member;
        }
    }
    static class Lookahead_read_struct_value_identifier_literal extends Matches {
        Lookahead_read_struct_value_identifier_literal() {
            match_token = IonTextTokenizer.TOKEN_SYMBOL_QUOTED;
        }
        @Override
        State transition_method(IonTextReaderImpl parser) {
            String fieldname = parser._scanner.consumeTokenAsString();
            parser.setFieldname(fieldname);
            String description =
                "colon (:) after field name " + printQuotedSymbol(fieldname);
            parser.consumeToken( IonTextTokenizer.TOKEN_COLON, description );
            return State_read_struct_member;
        }
    }
    static class Lookahead_read_struct_value_string_literal extends Lookahead_read_struct_value_identifier_literal {
        Lookahead_read_struct_value_string_literal() {
            match_token = IonTextTokenizer.TOKEN_STRING_UTF8;
        }
    }
    static class Lookahead_read_struct_value_string_literal2 extends Lookahead_read_struct_value_identifier_literal {
        Lookahead_read_struct_value_string_literal2() {
            match_token = IonTextTokenizer.TOKEN_STRING_CLOB;
        }
    }
    static class Lookahead_read_struct_value_string_literal_extended extends Matches {
        Lookahead_read_struct_value_string_literal_extended() {
            match_token = IonTextTokenizer.TOKEN_STRING_UTF8_LONG;
        }
        @Override
        State transition_method(IonTextReaderImpl parser){
            String fieldname = parser._scanner.consumeTokenAsString();
            // this isn't an especially pretty way to do this, but if someone is
            // really creating a field name by concatinating long strings - geez,
            // what do they expect?
            int token;
            for (;;) {
                token = parser._scanner.lookahead(0);
                if (token != IonTextTokenizer.TOKEN_STRING_UTF8_LONG
                 && token != IonTextTokenizer.TOKEN_STRING_CLOB_LONG
                ) {
                    break;
                }
                fieldname += parser._scanner.consumeTokenAsString();
            }
            parser.setFieldname(fieldname);
            parser.consumeToken( IonTextTokenizer.TOKEN_COLON );
            return State_read_struct_member;
        }
    }
    static class Lookahead_read_struct_value_string_literal_extended2 extends Lookahead_read_struct_value_string_literal_extended {
        Lookahead_read_struct_value_string_literal_extended2() {
            match_token = IonTextTokenizer.TOKEN_STRING_CLOB_LONG;
        }
    }
    static class Lookahead_read_struct_value_close_brace extends Matches {
        Lookahead_read_struct_value_close_brace() {
            match_token = IonTextTokenizer.TOKEN_CLOSE_BRACE;
        }
        @Override
        State transition_method(IonTextReaderImpl parser){
            parser.consumeToken( IonTextTokenizer.TOKEN_CLOSE_BRACE );
            parser.closeCollection( IonType.STRUCT );
            return parser.pop_parser_state();
        }
    }
    static Matches[] state_read_struct_value_matches = {
        new Lookahead_read_struct_value_identifier (),
        new Lookahead_read_struct_value_identifier_literal (),
        new Lookahead_read_struct_value_string_literal (),
        new Lookahead_read_struct_value_string_literal2 (),
        new Lookahead_read_struct_value_string_literal_extended (),
        new Lookahead_read_struct_value_string_literal_extended2 (),
        new Lookahead_read_struct_value_close_brace (),
    };
    static State State_read_struct_value = new State ( state_read_struct_value_matches, "State_read_struct_value" );


//    read_struct_comma {
//      lookahead( '}' )
//          { consumeToken('}');
//            closeCollection(STRUCT);
//            return pop();
//          }
//      lookahead( ',' )
//          { consumeToken(',');
//            return read_struct_value;
//          }
//    }
    static class Lookahead_read_struct_comma_comma extends Matches {
        Lookahead_read_struct_comma_comma() {
            match_token = IonTextTokenizer.TOKEN_COMMA;
        }
        @Override
        State transition_method(IonTextReaderImpl parser){
            parser.consumeToken( IonTextTokenizer.TOKEN_COMMA );
            return State_read_struct_value;
        }
    }
    static class Lookahead_read_struct_comma_close_brace extends Matches {
        Lookahead_read_struct_comma_close_brace() {
            match_token = IonTextTokenizer.TOKEN_CLOSE_BRACE;
        }
        @Override
        State transition_method(IonTextReaderImpl parser){
            parser.consumeToken( IonTextTokenizer.TOKEN_CLOSE_BRACE );
            parser.closeCollection( IonType.STRUCT );
            return parser.pop_parser_state();
        }
    }
    static Matches[] state_read_struct_comma_matches = {
        new Lookahead_read_struct_comma_comma (),
        new Lookahead_read_struct_comma_close_brace (),
    };
    static State State_read_struct_comma = new State ( state_read_struct_comma_matches, "State_read_struct_comma" );

//    read_struct_member {
//      lookahead( Identifier )
//          {
//            if (lookahead(1) == '::' ) {
//              readAnnotations();
//            }
//            push( read_struct_value );  //  State_read_struct_comma
//            return read_plain_value;
//          }
//      lookahead( IdentifierLiteral )
//          {
//            if (lookahead(1) == '::' ) {
//              readAnnotations();
//            }
//            push( read_struct_value ); // State_read_struct_comma
//            return read_plain_value;
//          }
//      lookahead( * )
//          {
//            push( read_struct_value );  // State_read_struct_comma
//            return read_plain_value;
//          }
//    }
    static class Lookahead_read_struct_member_identifier extends Matches {
        Lookahead_read_struct_member_identifier() {
            match_token = IonTextTokenizer.TOKEN_SYMBOL_BASIC;
        }
        @Override
        State transition_method(IonTextReaderImpl parser){
            parser.clearAnnotationList();
            if ( parser._scanner.lookahead(1) == IonTextTokenizer.TOKEN_DOUBLE_COLON ) {
                parser.readAnnotations();
            }
            parser.push_parser_state( State_read_struct_comma );
            parser.push_parser_state(State_close_value);
            return State_read_plain_value;
        }
    }
    static class Lookahead_read_struct_member_identifier_literal extends Matches {
        Lookahead_read_struct_member_identifier_literal() {
            match_token = IonTextTokenizer.TOKEN_SYMBOL_QUOTED;
        }
        @Override
        State transition_method(IonTextReaderImpl parser){
            parser.clearAnnotationList();
            if ( parser._scanner.lookahead(1) == IonTextTokenizer.TOKEN_DOUBLE_COLON ) {
                parser.readAnnotations();
            }
            parser.push_parser_state( State_read_struct_comma );
            parser.push_parser_state(State_close_value);
            return State_read_plain_value;
        }
    }
    static class Lookahead_read_struct_member extends Matches {
        @Override
        State transition_method(IonTextReaderImpl parser) {
            parser.clearAnnotationList();
            parser.push_parser_state( State_read_struct_comma );
            parser.push_parser_state(State_close_value);
            return State_read_plain_value;
        }
    }
    static Matches[] state_read_struct_member_matches = {
        new Lookahead_read_struct_member_identifier (),
        new Lookahead_read_struct_member_identifier_literal (),
        new Lookahead_read_struct_member (),
    };
    static State State_read_struct_member = new State ( state_read_struct_member_matches, "State_read_struct_member" );

    static class IonParsingException extends IonException {
        private static final long serialVersionUID = 1L;
        IonParsingException(String msg) {
            super("Ion parser: " + msg);
        }
        IonParsingException(Exception e) {
            this(e, "");
        }
        IonParsingException(Exception e, String msg) {
            super("Ion parser: " + msg + e.getMessage());
            this.setStackTrace(e.getStackTrace());
        }

    }

}<|MERGE_RESOLUTION|>--- conflicted
+++ resolved
@@ -46,6 +46,7 @@
     static final boolean _debug = false;
 
 
+    IonSystem        _system;
     IonTextTokenizer _scanner;
     IonCatalog       _catalog;
     SymbolTable      _current_symtab;
@@ -88,7 +89,7 @@
     // int             _saved_position;
     void save_state() {
         if (_saved_copy == null) {
-            _saved_copy = new IonTextReaderImpl();
+            _saved_copy = new IonTextReaderImpl(this._system, this._is_returning_system_values);
         }
         copy_state_to(_saved_copy);
         _saved_copy._scanner = this._scanner.get_saved_copy();
@@ -225,59 +226,61 @@
         _value_is_container = false;
     }
 
-    private IonTextReaderImpl() {
-        _is_returning_system_values = false;  // FIXME really?!?!?
-    }
-
-    public IonTextReaderImpl(byte[] buf) {
-        this(new IonTextTokenizer(buf), null, false);
-    }
-    public IonTextReaderImpl(byte[] buf, int start, int len) {
-        this(new IonTextTokenizer(buf, start, len), null, false);
-    }
-
-    public IonTextReaderImpl(byte[] buf, int start, int len,
+    private IonTextReaderImpl(IonSystem sys, boolean returnSystemValues) {
+        _is_returning_system_values = returnSystemValues;
+        _system = sys;
+    }
+
+    public IonTextReaderImpl(IonSystem sys, byte[] buf) {
+        this(sys, new IonTextTokenizer(buf), null, false);
+    }
+    public IonTextReaderImpl(IonSystem sys, byte[] buf, int start, int len) {
+        this(sys, new IonTextTokenizer(buf, start, len), null, false);
+    }
+
+    public IonTextReaderImpl(IonSystem sys, byte[] buf, int start, int len,
                          IonCatalog catalog,
                          boolean returnSystemValues)
     {
-        this(new IonTextTokenizer(buf, start, len),
+        this(sys,
+             new IonTextTokenizer(buf, start, len),
              catalog,
              returnSystemValues);
     }
 
-    public IonTextReaderImpl(String ionText) {
-        this(new IonTextTokenizer(ionText), null, false);
-    }
-
-    public IonTextReaderImpl(String ionText,
+    public IonTextReaderImpl(IonSystem sys, String ionText) {
+        this(sys, new IonTextTokenizer(ionText), null, false);
+    }
+
+    public IonTextReaderImpl(IonSystem sys,
+                         String ionText,
                          IonCatalog catalog,
                          boolean returnSystemValues)
     {
-        this(new IonTextTokenizer(ionText), catalog, returnSystemValues);
-    }
-
-    public IonTextReaderImpl(byte[] buf, IonCatalog catalog) {
-        this(new IonTextTokenizer(buf), catalog, false);
-    }
-    public IonTextReaderImpl(byte[] buf, int start, int len, IonCatalog catalog) {
-        this(new IonTextTokenizer(buf, start, len), catalog, false);
-    }
-    public IonTextReaderImpl(String ionText, IonCatalog catalog) {
-        this(new IonTextTokenizer(ionText), catalog, false);
-    }
-
-    private IonTextReaderImpl(IonTextTokenizer scanner, IonCatalog catalog,
+        this(sys, new IonTextTokenizer(ionText), catalog, returnSystemValues);
+    }
+
+    public IonTextReaderImpl(IonSystem sys, byte[] buf, IonCatalog catalog) {
+        this(sys, new IonTextTokenizer(buf), catalog, false);
+    }
+    public IonTextReaderImpl(IonSystem sys, byte[] buf, int start, int len, IonCatalog catalog) {
+        this(sys, new IonTextTokenizer(buf, start, len), catalog, false);
+    }
+    public IonTextReaderImpl(IonSystem sys, String ionText, IonCatalog catalog) {
+        this(sys, new IonTextTokenizer(ionText), catalog, false);
+    }
+
+    private IonTextReaderImpl(IonSystem sys, IonTextTokenizer scanner, IonCatalog catalog,
                           boolean returnSystemValues)
     {
-        this._is_returning_system_values = returnSystemValues;
+        this(sys, returnSystemValues);
+        //this._is_returning_system_values = returnSystemValues;
         this._scanner = scanner;
         this._catalog = catalog;
-        this._current_symtab = UnifiedSymbolTable.getSystemSymbolTableInstance();
+        this._current_symtab = sys.getSystemSymbolTable();  // UnifiedSymbolTable.getSystemSymbolTableInstance();
         _state = IonTextReaderImpl.State_read_datagram;
     }
 
-<<<<<<< HEAD
-=======
     public void close()
         throws IOException
     {
@@ -289,7 +292,6 @@
         return _system;
     }
 
->>>>>>> 37b0bb82
     /**
      * return the current position in the input stream.
      * This will refer to the next character to be read.
@@ -410,7 +412,7 @@
             switch (_lookahead_type) {
             case SYMBOL:
                 if (UnifiedSymbolTable.ION_1_0.equals(this.stringValue())) {
-                    _current_symtab = UnifiedSymbolTable.getSystemSymbolTableInstance();
+                    _current_symtab = _system.getSystemSymbolTable(); // UnifiedSymbolTable.getSystemSymbolTableInstance();
                     skip_value = true; // FIXME get system tab from current
                 }
                 break;
@@ -580,7 +582,7 @@
     public SymbolTable getSymbolTable()
     {
         if (_current_symtab == null) {
-            _current_symtab = UnifiedSymbolTable.makeNewLocalSymbolTable(1);
+            _current_symtab = UnifiedSymbolTable.makeNewLocalSymbolTable(_system, 1);
         }
         assert _current_symtab.isLocalTable() || _current_symtab.isSystemTable();
         return _current_symtab;
@@ -638,7 +640,7 @@
     {
         int[] ids = getTypeAnnotationIds();
         if (ids == null) return (Iterator<Integer>) EMPTY_ITERATOR;
-        return new IonTreeReader.IdIterator(ids);
+        return new IonImplUtils.IntIterator(ids);
     }
 
     @SuppressWarnings("unchecked")
@@ -646,7 +648,7 @@
     {
         String[] ids = getTypeAnnotations();
         if (ids == null) return (Iterator<String>) EMPTY_ITERATOR;
-        return new IonTreeReader.StringIterator(ids);
+        return new IonImplUtils.StringIterator(ids);
     }
 
     public int getFieldId()
