/*
 * Copyright (c) 2008-2009 Amazon.com, Inc.  All rights reserved.
 */
package com.amazon.ion.impl;

import com.amazon.ion.IonException;

/**
 * this class holds the various constants and helper functions Ion uses
 * to "understand" UTF-8 encoded input.  This may duplicate values that
 * are available in Java's Character class, but the goal is to fully
 * control and isolate the UTF-8 conversion here.
 *
 * The helper functions are intended to avoid the various bit twiddling
 * errors that can easily occur when working with bits.  As these functions
 * are all static final methods, and very short, the Java compilers should
 * find them very easy to in-line.  (in previous testing I have observed
 * that the Sun JVM heavily in-lines such methods).
 *
 * @author csuver
 * 21 April 2009
 *
 */
public class IonUTF8 {
    private final static int UNICODE_MAX_ONE_BYTE_SCALAR       = 0x0000007F; // 7 bits     =  7 / 1 = 7    bits per byte
    private final static int UNICODE_MAX_TWO_BYTE_SCALAR       = 0x000007FF; // 5 + 6 bits = 11 / 2 = 5.50 bits per byte
    private final static int UNICODE_MAX_THREE_BYTE_SCALAR     = 0x0000FFFF; // 4 + 6+6    = 16 / 3 = 5.33 bits per byte
    private final static int UNICODE_MAX_FOUR_BYTE_SCALAR      = 0x0010FFFF; // 3 + 6+6+6  = 21 / 4 = 5.25 bits per byte
    private final static int UNICODE_THREE_BYTES_OR_FEWER_MASK = 0xFFFF0000; // if any bits under the f's are set the scalar is either 4 bytes long, or invalid (negative or too large)
    private final static int UNICODE_TWO_BYTE_HEADER           = 0xC0;       // 8 + 4 = 12 = 0xC0
    private final static int UNICODE_THREE_BYTE_HEADER         = 0xE0;       // 8+4+2 = 14 = 0xE0
    private final static int UNICODE_FOUR_BYTE_HEADER          = 0xF0;       // 8+4+2+1 = 15 = 0xF0
    private final static int UNICODE_CONTINUATION_BYTE_HEADER  = 0x80;
    private final static int UNICODE_TWO_BYTE_MASK             = 0x1F;       // 8-3 = 5 bits
    private final static int UNICODE_THREE_BYTE_MASK           = 0x0F;       // 4 bits
    private final static int UNICODE_FOUR_BYTE_MASK            = 0x07;       // 3 bits
    private final static int UNICODE_CONTINUATION_BYTE_MASK    = 0x3F;       // 6 bits in each continuation char

    private final static int MAXIMUM_UTF16_1_CHAR_CODE_POINT   = 0x0000FFFF;
    private final static int SURROGATE_OFFSET                  = 0x00010000;
    private final static int SURROGATE_MASK                    = 0xFFFFFC00;  // 0b 1111 1100 0000 0000
    private final static int HIGH_SURROGATE                    = 0x0000D800;  // 0b 1101 1000 0000 0000
    private final static int LOW_SURROGATE                     = 0x0000DC00;  // 0b 1101 1100 0000 0000

    public final static boolean isHighSurrogate(int b) {
        return ((b & SURROGATE_MASK) == HIGH_SURROGATE);
    }
    public final static boolean isLowSurrogate(int b) {
        return ((b & SURROGATE_MASK) == LOW_SURROGATE);
    }
    public final static boolean isSurrogate(int b) {
        return (b >= 0xD800 && b <= 0xDFFF);  // 55296 to 57343 or 2048 chars in all
    }

    public final static boolean isOneByteUTF8(int b) {
        return ((b & 0x80) == 0);
    }
    public final static boolean isTwoByteUTF8(int b) {
        return ((b & ~UNICODE_TWO_BYTE_MASK) == UNICODE_TWO_BYTE_HEADER);
    }
    public final static boolean isThreeByteUTF8(int b) {
        return ((b & ~UNICODE_THREE_BYTE_MASK) == UNICODE_THREE_BYTE_HEADER);
    }
    public final static boolean isFourByteUTF8(int b) {
        return ((b & ~UNICODE_FOUR_BYTE_MASK) == UNICODE_FOUR_BYTE_HEADER);
    }
    public final static boolean isContinueByteUTF8(int b) {
        return ((b & ~UNICODE_CONTINUATION_BYTE_MASK) == UNICODE_CONTINUATION_BYTE_HEADER);
    }
    public final static boolean isStartByte(int b) {
        return isOneByteUTF8(b) || !isContinueByteUTF8(b);
    }

    public final static char twoByteScalar(int b1, int b2) {
        int c = ((b1 & UNICODE_TWO_BYTE_MASK) << 6) | (b2 & UNICODE_CONTINUATION_BYTE_MASK);
        return (char)c;
    }
    public final static int threeByteScalar(int b1, int b2, int b3) {
        int c = ((b1 & UNICODE_THREE_BYTE_MASK) << 12) | ((b2 & UNICODE_CONTINUATION_BYTE_MASK) << 6) | (b3 & UNICODE_CONTINUATION_BYTE_MASK);
        return c;
    }
    public final static int fourByteScalar(int b1, int b2, int b3, int b4) {
        int c = ((b1 & UNICODE_FOUR_BYTE_MASK) << 18) | ((b2 & UNICODE_CONTINUATION_BYTE_MASK) << 12) | ((b3 & UNICODE_CONTINUATION_BYTE_MASK) << 6) | (b4 & UNICODE_CONTINUATION_BYTE_MASK);
        return c;
    }

    public final static boolean isOneByteScalar(int unicodeScalar) {
        return (unicodeScalar <= UNICODE_MAX_ONE_BYTE_SCALAR);
    }
    public final static boolean isTwoByteScalar(int unicodeScalar) {
        return (unicodeScalar <= UNICODE_MAX_TWO_BYTE_SCALAR);
    }
    public final static boolean isThreeByteScalar(int unicodeScalar) {
        return (unicodeScalar <= UNICODE_MAX_THREE_BYTE_SCALAR);
    }
    public final static boolean isFourByteScalar(int unicodeScalar) {
        return (unicodeScalar <= UNICODE_MAX_FOUR_BYTE_SCALAR);
    }
    public final static int getUTF8ByteCount(int unicodeScalar) {
        if ((unicodeScalar & UNICODE_THREE_BYTES_OR_FEWER_MASK) != 0) {
            if (unicodeScalar >= 0 && unicodeScalar <= UNICODE_MAX_FOUR_BYTE_SCALAR)  return 4;
            throw new InvalidUnicodeCodePoint();
        }
        if (unicodeScalar <= UNICODE_MAX_ONE_BYTE_SCALAR)   return 1;
        if (unicodeScalar <= UNICODE_MAX_TWO_BYTE_SCALAR)   return 2;
        return 3;
    }
    public final static int getUTF8LengthFromFirstByte(int firstByte) {
        firstByte &= 0xff;
        if (isOneByteUTF8(firstByte))   return 1;
        if (isTwoByteUTF8(firstByte))   return 2;
        if (isThreeByteUTF8(firstByte)) return 3;
        if (isFourByteUTF8(firstByte))  return 4;
        return -1;
    }

    public final static byte getByte1Of2(int unicodeScalar) {
        int b1 = (UNICODE_TWO_BYTE_HEADER         | ((unicodeScalar >> 6)  & UNICODE_TWO_BYTE_MASK));
        return (byte)b1;
    }
    public final static byte getByte2Of2(int unicodeScalar) {
        int b2 = (UNICODE_CONTINUATION_BYTE_HEADER | ( unicodeScalar        & UNICODE_CONTINUATION_BYTE_MASK));
        return (byte)b2;
    }
    public final static byte getByte1Of3(int unicodeScalar) {
        int b1 = (UNICODE_THREE_BYTE_HEADER        | ((unicodeScalar >> 12) & UNICODE_THREE_BYTE_MASK));
        return (byte)b1;
    }
    public final static byte getByte2Of3(int unicodeScalar) {
        int b2 = (UNICODE_CONTINUATION_BYTE_HEADER | ((unicodeScalar >> 6)  & UNICODE_CONTINUATION_BYTE_MASK));
        return (byte)b2;
    }
    public final static byte getByte3Of3(int unicodeScalar) {
        int b3 = (UNICODE_CONTINUATION_BYTE_HEADER | ( unicodeScalar        & UNICODE_CONTINUATION_BYTE_MASK));
        return (byte)b3;
    }
    public final static byte getByte1Of4(int unicodeScalar) {
        int b1 = (UNICODE_FOUR_BYTE_HEADER         | ((unicodeScalar >> 18) & UNICODE_FOUR_BYTE_MASK));
        return (byte)b1;
    }
    public final static byte getByte2Of4(int unicodeScalar) {
        int b2 = (UNICODE_CONTINUATION_BYTE_HEADER | ((unicodeScalar >> 12) & UNICODE_CONTINUATION_BYTE_MASK));
        return (byte)b2;
    }
    public final static byte getByte3Of4(int unicodeScalar) {
        int b3 = (UNICODE_CONTINUATION_BYTE_HEADER | ((unicodeScalar >> 6)  & UNICODE_CONTINUATION_BYTE_MASK));
        return (byte)b3;
    }
    public final static byte getByte4Of4(int unicodeScalar) {
        int b4 = (UNICODE_CONTINUATION_BYTE_HEADER | ( unicodeScalar        & UNICODE_CONTINUATION_BYTE_MASK));
        return (byte)b4;
    }
    public final static int getAs4BytesReversed(int unicodeScalar) {
        int four_bytes;

        //loop to write these bytes out:
        //bytes = getAs4Bytes(us)
        //do {
        //    write(bytes & 0xff);
        //    bytes = (bytes >>> 8);  // don't sign extend
        //} until (bytes == 0);

        switch (getUTF8ByteCount(unicodeScalar)) {
        case 1:
            return unicodeScalar;
        case 2:
            four_bytes  = getByte1Of2(unicodeScalar);
            four_bytes |= getByte2Of2(unicodeScalar) << 8;
            return four_bytes;
        case 3:
            four_bytes  = getByte1Of3(unicodeScalar);
            four_bytes |= getByte2Of3(unicodeScalar) << 8;
            four_bytes |= getByte3Of3(unicodeScalar) << 16;
            return four_bytes;
        case 4:
            four_bytes  = getByte1Of4(unicodeScalar);
            four_bytes |= getByte2Of4(unicodeScalar) << 8;
            four_bytes |= getByte3Of4(unicodeScalar) << 16;
            four_bytes |= getByte4Of4(unicodeScalar) << 24;
            return four_bytes;
        }
        throw new InvalidUnicodeCodePoint();
    }
    /**
     * this helper converts the unicodeScalar to a sequence of utf8 bytes
     * and copies those bytes into the supplied outputBytes array.  If there
     * is insufficient room in the array to hold the generated bytes it will
     * throw an ArrayIndexOutOfBoundsException.  It does not check for the
     * validity of the passed in unicodeScalar thoroughly, however it will
     * throw an InvalidUnicodeCodePoint if the value is less than negative
     * or the UTF8 encoding would exceed 4 bytes.
     * @param unicodeScalar scalar to convert
     * @param outputBytes user output array to fill with UTF8 bytes
     * @param offset first array element to fill
     * @param maxLength maximum number of array elements to fill
     * @return number of bytes written to the output array
     */
    public final static int convertToUTF8Bytes(int unicodeScalar, byte[] outputBytes, int offset, int maxLength)
    {
        int dst = offset;
        int end = offset + maxLength;

        switch (getUTF8ByteCount(unicodeScalar)) {
        case 1:
            if (dst >= end) throw new ArrayIndexOutOfBoundsException();
            outputBytes[dst++] = (byte)(unicodeScalar & 0xff);
            break;
        case 2:
            if (dst+1 >= end) throw new ArrayIndexOutOfBoundsException();
            outputBytes[dst++] = getByte1Of2(unicodeScalar);
            outputBytes[dst++] = getByte2Of2(unicodeScalar);
            break;
        case 3:
            if (dst+2 >= end) throw new ArrayIndexOutOfBoundsException();
            outputBytes[dst++] = getByte1Of3(unicodeScalar);
            outputBytes[dst++] = getByte2Of3(unicodeScalar);
            outputBytes[dst++] = getByte3Of3(unicodeScalar);
            break;
        case 4:
            if (dst+3 >= end) throw new ArrayIndexOutOfBoundsException();
            outputBytes[dst++] = getByte1Of4(unicodeScalar);
            outputBytes[dst++] = getByte2Of4(unicodeScalar);
            outputBytes[dst++] = getByte3Of4(unicodeScalar);
            outputBytes[dst++] = getByte4Of4(unicodeScalar);
            break;
        }
        return dst - offset;
    }
    /**
     * converts a unicode code point to a 0-3 bytes of UTF8
     * encoded data and a length - note this doesn't pack
     * a 1 byte character and it returns the start character.
     * this is the unpacking routine
     *  while (_utf8_pretch_byte_count > 0 && offset < limit) {
     *    _utf8_pretch_byte_count--;
     *    buffer[offset++] = (byte)((_utf8_pretch_bytes >> (_utf8_pretch_byte_count*8)) & 0xff);
     *  }
     */
    public final static int packBytesAfter1(int unicodeScalar, int utf8Len)
    {
        int packed_chars;

        switch (utf8Len) {
        default:
            throw new IllegalArgumentException("pack requires len > 1");
        case 2:
            packed_chars = getByte2Of2(unicodeScalar);
            break;
        case 3:
            packed_chars  = getByte2Of3(unicodeScalar);
            packed_chars |= getByte3Of3(unicodeScalar) << 8;
            break;
        case 4:
            packed_chars = getByte2Of4(unicodeScalar);
            packed_chars |= getByte3Of4(unicodeScalar) << 8;
            packed_chars |= getByte4Of4(unicodeScalar) << 16;
            break;
        }
        return packed_chars;

    }

    public final static int getScalarFrom4BytesReversed(int utf8BytesReversed)
    {
        //loop to read these bytes out:
        // int b4r = read();
        // switch (getUTF8LengthFromFirstByte(b)) {
        // case 4: b4r |= (read() << 24);  // fall through
        // case 3: b4r |= (read() << 16);
        // case 2: b4r |= (read() <<  8);
        // case 1: // nothing to do
        // }
        int c = utf8BytesReversed & 0xff;
        switch (getUTF8LengthFromFirstByte(c)) {
        case 1:
            return c;
        case 2:
            c  = ((c & UNICODE_TWO_BYTE_MASK) << 6);
            c |= ((utf8BytesReversed >> 8) & UNICODE_CONTINUATION_BYTE_MASK);
            return c;
        case 3:
            c  = ((c & UNICODE_THREE_BYTE_MASK) << 12);
            c |= ((utf8BytesReversed >> 2) & (UNICODE_CONTINUATION_BYTE_MASK) << 6);
            c |= ((utf8BytesReversed >> 16) & UNICODE_CONTINUATION_BYTE_MASK);
            return c;
        case 4:
            c  = ((c & UNICODE_FOUR_BYTE_MASK) << 18);
            c |= (((utf8BytesReversed << 4) & (UNICODE_CONTINUATION_BYTE_MASK) << 12));
            c |= (((utf8BytesReversed >> 2) & (UNICODE_CONTINUATION_BYTE_MASK) << 6));
            c |= ((utf8BytesReversed >> 24) & UNICODE_CONTINUATION_BYTE_MASK);
            return c;
        }
        throw new InvalidUnicodeCodePoint();
    }
    /**
     * this helper calculates the number of bytes it will consume from the
     * supplied byte array (bytes) if getScalarFromBytes is called with
     * the same parameters.  This is in place of having getScalarFromBytes
     * return an object with the bytes consumed and the resultant scalar.
     * This will throw ArrayIndexOutOfBoundsException if there are fewer
     * bytes remaining (maxLength) than needed for a valid UTF8 sequence
     * starting at offset.
     * @param bytes UTF8 bytes in user supplied array
     * @param offset first array element to read from
     * @param maxLength maximum number of bytes to read from the array
     * @return number of bytes needed to decode the next scalar
     */
    public final static int getScalarReadLengthFromBytes(byte[] bytes, int offset, int maxLength)
    {
        int src = offset;
        int end = offset + maxLength;

        if (src >= end) throw new ArrayIndexOutOfBoundsException();
        int c = bytes[src++] & 0xff;
        int utf8length = getUTF8LengthFromFirstByte(c);
        if (src + utf8length > end) throw new ArrayIndexOutOfBoundsException();

        return utf8length;
    }
    /**
     * this helper converts the bytes starting at offset from UTF8 to a
     * Unicode scalar.  This does not check for valid Unicode scalar ranges
     * but simply handle the UTF8 decoding.  getScalarReadLengthFromBytes
     * can be used to determine how many bytes would be converted (consumed) in
     * this process if the same parameters are passed in.  This will throw
     * ArrayIndexOutOfBoundsException if the array has too few bytes to
     * fully decode the scalar. It will throw InvalidUnicodeCodePoint if
     * the first byte isn't a valid UTF8 initial byte with a length of
     * 4 or less.
     * @param bytes UTF8 bytes in an array
     * @param offset initial array element to decode from
     * @param maxLength maximum number of bytes to consume from the array
     * @return Unicode scalar
     */
    public final static int getScalarFromBytes(byte[] bytes, int offset, int maxLength)
    {
        int src = offset;
        int end = offset + maxLength;

        if (src >= end) throw new ArrayIndexOutOfBoundsException();
        int c = bytes[src++] & 0xff;
        int utf8length = getUTF8LengthFromFirstByte(c);
        if (src + utf8length > end) throw new ArrayIndexOutOfBoundsException();

        switch (utf8length) {
        case 1:
            break;
        case 2:
            c  = (c & UNICODE_TWO_BYTE_MASK);
            c |= ((bytes[src++] & 0xff) & UNICODE_CONTINUATION_BYTE_MASK);
            break;
        case 3:
            c  = (c & UNICODE_THREE_BYTE_MASK);
            c |= ((bytes[src++] & 0xff) & UNICODE_CONTINUATION_BYTE_MASK);
            c |= ((bytes[src++] & 0xff) & UNICODE_CONTINUATION_BYTE_MASK);
            break;
        case 4:
            c  = (c & UNICODE_FOUR_BYTE_MASK);
            c |= ((bytes[src++] & 0xff) & UNICODE_CONTINUATION_BYTE_MASK);
            c |= ((bytes[src++] & 0xff) & UNICODE_CONTINUATION_BYTE_MASK);
            c |= ((bytes[src++] & 0xff) & UNICODE_CONTINUATION_BYTE_MASK);
            break;
        default:
            throw new InvalidUnicodeCodePoint("code point is invalid: "+utf8length);
        }
        return c;
    }

    public final static boolean needsSurrogateEncoding(int unicodeScalar) {
        return (unicodeScalar > MAXIMUM_UTF16_1_CHAR_CODE_POINT);
    }
    public final static char highSurrogate(int unicodeScalar) {
        assert(unicodeScalar > MAXIMUM_UTF16_1_CHAR_CODE_POINT);
        assert(unicodeScalar <= Character.MAX_CODE_POINT);
        int c = ((unicodeScalar - SURROGATE_OFFSET) >> 10);
        return (char)((c | HIGH_SURROGATE) & 0xffff);
    }
    public final static char lowSurrogate(int unicodeScalar) {
        assert(unicodeScalar > MAXIMUM_UTF16_1_CHAR_CODE_POINT);
        assert(unicodeScalar <= Character.MAX_CODE_POINT);
        int c = ((unicodeScalar - SURROGATE_OFFSET) & 0x3ff);
        return (char)((c | LOW_SURROGATE) & 0xffff);
    }

    public static class InvalidUnicodeCodePoint extends IonException
    {
        private static final long serialVersionUID = -3200811216940328945L;

        public InvalidUnicodeCodePoint() {
            super("invlid UTF8");
        }
        public InvalidUnicodeCodePoint(String msg) {
            super(msg);
        }
        public InvalidUnicodeCodePoint(Exception e) {
            super(e);
        }
        public InvalidUnicodeCodePoint(String msg, Exception e) {
            super(msg, e);
        }
    }
<<<<<<< HEAD
=======
    public static final class CharToUTF8
        implements Appendable, Closeable, Flushable
    {
        final private int           NO_SURROGATE = 0; // a surrogate char is necessarily non-zero
        final private OutputStream _byte_stream;
              private char         _pending_low_surrogate = NO_SURROGATE;

        public CharToUTF8(OutputStream byteStream) {
            _byte_stream = byteStream;
        }
        public final OutputStream getOutputStream() {
            return _byte_stream;
        }
        public final void flush() throws IOException
        {
            if (_pending_low_surrogate != NO_SURROGATE) {
                throw new IOException("unused low surrogate still pending on close");
            }
            _byte_stream.flush();
        }

        public final void close() throws IOException
        {
            flush();
            _byte_stream.close();
        }

        public final Appendable append(CharSequence csq) throws IOException
        {
            return append(csq, 0, csq.length());
        }
        public final Appendable append(CharSequence csq, int start, int end)
            throws IOException
        {
            for (int ii=start; ii < end; ii++) {
                char c = csq.charAt(ii);
                append_helper(c);
            }

            return this;
        }
        public final Appendable append(char c) throws IOException
        {
            if (c < 0) {
                throw new IllegalArgumentException("invalid character");
            }
            append_helper(c);
            return this;
        }
        private final void append_helper(char c) throws IOException
        {
            if (_pending_low_surrogate != NO_SURROGATE) {
                if (!IonUTF8.isHighSurrogate(c)) {
                    throw new IOException("invalid surrogate (low surrogate not followed by a high surrogate)");
                }
                int scalar = IonUTF8.getUnicodeScalarFromSurrogates(c, _pending_low_surrogate);
                append_helper_write_utf8(scalar);
                _pending_low_surrogate = NO_SURROGATE;
            }
            else if (c > 127) {
                _byte_stream.write((byte)c & 0xff);
            }
            else if (IonUTF8.isLowSurrogate(c)) {
                _pending_low_surrogate = c;
            }
            else {
                append_helper_write_utf8(c);
            }
        }
        private final void append_helper_write_utf8(int unicodeScalar) throws IOException
        {
            switch (IonUTF8.getUTF8ByteCount(unicodeScalar)) {
            case 1:
                _byte_stream.write(unicodeScalar & 0xff);
                break;
            case 2:
                _byte_stream.write(IonUTF8.getByte1Of2(unicodeScalar) & 0xff);
                _byte_stream.write(IonUTF8.getByte2Of2(unicodeScalar) & 0xff);
                break;
            case 3:
                _byte_stream.write(IonUTF8.getByte1Of3(unicodeScalar) & 0xff);
                _byte_stream.write(IonUTF8.getByte2Of3(unicodeScalar) & 0xff);
                _byte_stream.write(IonUTF8.getByte3Of3(unicodeScalar) & 0xff);
                break;
            case 4:
                _byte_stream.write(IonUTF8.getByte1Of4(unicodeScalar) & 0xff);
                _byte_stream.write(IonUTF8.getByte2Of4(unicodeScalar) & 0xff);
                _byte_stream.write(IonUTF8.getByte3Of4(unicodeScalar) & 0xff);
                _byte_stream.write(IonUTF8.getByte4Of4(unicodeScalar) & 0xff);
                break;
            }
        }
    }

    public static final class UTF8ToChar extends OutputStream implements Closeable
    {
        final private Appendable   _char_stream;
        // the pending bytes are being handled like this
        // instead of in a byte array as previous timing
        // of array dereferencing (circa 2009) shows it
        // to be remarkably slow.
              private int          _expected_count = 0;
              private int          _pending_count = 0;
              private int          _pending_c1;
              private int          _pending_c2;
              private int          _pending_c3;

        public UTF8ToChar(Appendable charStream) {
            _char_stream = charStream;
        }
        public final Appendable getAppendable() {
            return _char_stream;
        }

        @Override
        public final void close() throws IOException
        {
            if (_pending_count > 0) {
                throw new IOException("unfinished utf8 sequence still open");
            }
        }

        @Override
        public final void write(int b) throws IOException
        {
            b = b & 0xff;
            if (_expected_count > 0) {
                write_helper_continue(b);
            }
            else if (b > 127) {
                if (!IonUTF8.isStartByte(b)) {
                    throw new IOException("invalid UTF8 sequence: byte > 127 is not a UTF8 leading byte");
                }
                write_helper_start_sequence(b);
            }
            else {
                _char_stream.append((char)b);
            }
        }

        @Override
        public final void write(byte[] bytes) throws IOException
        {
            write(bytes, 0, bytes.length);
        }

        @Override
        public final void write(byte[] bytes, int off, int len) throws IOException
        {
            for (int ii=off; ii<off+len; ii++) {
                int b = bytes[ii] & 0xff;
                if (_pending_count == 0 && b < 128) {
                    _char_stream.append((char)b);
                }
                else {
                    write(b);
                }
            }
        }

        private final void write_helper_start_sequence(int b) throws IOException
        {
            _expected_count = IonUTF8.getUTF8LengthFromFirstByte(b);
            _pending_count = 1;
            _pending_c1 = b;
        }
        private final void write_helper_continue(int b) throws IOException
        {
            _pending_count++;
            if (_expected_count == _pending_count) {
                write_helper_write_char(b);
            }
            else {
                switch(_pending_count) {
                case 2:
                    _pending_c2 = b;
                    break;
                case 3:
                    _pending_c3 = b;
                    break;
                default:
                    throw new IOException("invalid state for pending vs expected UTF8 bytes");
                }
            }
        }
        private final void write_helper_write_char(int b) throws IOException
        {
            char c;
            int  s;
            switch(_pending_count) {
            case 2:
                if (!IonUTF8.isContinueByteUTF8(b)) {
                    throwBadContinuationByte();
                }
                c = IonUTF8.twoByteScalar(_pending_c1, b);
                _char_stream.append(c);
                break;
            case 3:
                if (!IonUTF8.isContinueByteUTF8(b)) {
                    throwBadContinuationByte();
                }
                if (!IonUTF8.isContinueByteUTF8(_pending_c2)) {
                    throwBadContinuationByte();
                }
                s = IonUTF8.threeByteScalar(_pending_c1, _pending_c2, b);
                if (IonUTF8.needsSurrogateEncoding(s)) {
                    _char_stream.append(IonUTF8.lowSurrogate(s));
                    _char_stream.append(IonUTF8.highSurrogate(s));
                }
                else {
                    _char_stream.append((char)s);
                }
                break;
            case 4:
                if (!IonUTF8.isContinueByteUTF8(b)) {
                    throwBadContinuationByte();
                }
                if (!IonUTF8.isContinueByteUTF8(_pending_c2)) {
                    throwBadContinuationByte();
                }
                if (!IonUTF8.isContinueByteUTF8(_pending_c3)) {
                    throwBadContinuationByte();
                }
                s = IonUTF8.fourByteScalar(_pending_c1, _pending_c2, _pending_c3, b);
                if (IonUTF8.needsSurrogateEncoding(s)) {
                    _char_stream.append(IonUTF8.lowSurrogate(s));
                    _char_stream.append(IonUTF8.highSurrogate(s));
                }
                else {
                    _char_stream.append((char)s);
                }
                break;
            default:
                throw new IOException("invalid state for UTF8 sequence length "+_pending_count);
            }
        }
        private void throwBadContinuationByte() throws IOException
        {
            throw new IOException("continuation byte expected");
        }
    }
>>>>>>> 37b0bb82
}<|MERGE_RESOLUTION|>--- conflicted
+++ resolved
@@ -4,6 +4,10 @@
 package com.amazon.ion.impl;
 
 import com.amazon.ion.IonException;
+import java.io.Closeable;
+import java.io.Flushable;
+import java.io.IOException;
+import java.io.OutputStream;
 
 /**
  * this class holds the various constants and helper functions Ion uses
@@ -381,13 +385,23 @@
         int c = ((unicodeScalar - SURROGATE_OFFSET) & 0x3ff);
         return (char)((c | LOW_SURROGATE) & 0xffff);
     }
+    public final static int getUnicodeScalarFromSurrogates(int highSurrogate, int lowSurrogate)
+    {
+        assert(IonUTF8.isHighSurrogate(highSurrogate));
+        assert(IonUTF8.isLowSurrogate(lowSurrogate));
+        int scalar;
+        scalar = lowSurrogate & 0x3ff;
+        scalar += (highSurrogate & 0x3ff) << 10;
+        scalar += SURROGATE_OFFSET;
+        return scalar;
+    }
 
     public static class InvalidUnicodeCodePoint extends IonException
     {
         private static final long serialVersionUID = -3200811216940328945L;
 
         public InvalidUnicodeCodePoint() {
-            super("invlid UTF8");
+            super("invalid UTF8");
         }
         public InvalidUnicodeCodePoint(String msg) {
             super(msg);
@@ -399,8 +413,6 @@
             super(msg, e);
         }
     }
-<<<<<<< HEAD
-=======
     public static final class CharToUTF8
         implements Appendable, Closeable, Flushable
     {
@@ -642,5 +654,4 @@
             throw new IOException("continuation byte expected");
         }
     }
->>>>>>> 37b0bb82
 }