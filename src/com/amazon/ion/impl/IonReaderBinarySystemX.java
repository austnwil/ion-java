// Copyright (c) 2009-2011 Amazon.com, Inc.  All rights reserved.

package com.amazon.ion.impl;

import com.amazon.ion.Decimal;
<<<<<<< HEAD
=======
import com.amazon.ion.IonException;
import com.amazon.ion.IonSystem;
>>>>>>> 37b0bb82
import com.amazon.ion.IonType;
import com.amazon.ion.SymbolTable;
import com.amazon.ion.Timestamp;
import com.amazon.ion.impl.IonScalarConversionsX.AS_TYPE;
import com.amazon.ion.impl.IonScalarConversionsX.ValueVariant;
import java.io.IOException;
import java.io.InputStream;
import java.math.BigDecimal;
import java.math.BigInteger;
import java.util.Date;
import java.util.Iterator;

/**
 *
 */
<<<<<<< HEAD
public class IonReaderBinarySystemX extends IonReaderBinaryRawX
{

    // ValueVariant _v; actually owned by the raw reader so it can be cleared at appropriate times

    public IonReaderBinarySystemX(byte[] bytes) {
        UnifiedInputStreamX uis = UnifiedInputStreamX.makeStream(bytes);
        init(uis);
    }
    public IonReaderBinarySystemX(byte[] bytes, int offset, int length) {
=======
class IonReaderBinarySystemX
    extends IonReaderBinaryRawX
    implements IonReaderWriterPrivate
{
    IonSystem _system;
    // ValueVariant _v; actually owned by the raw reader so it can be cleared at appropriate times
    protected IonReaderBinarySystemX(IonSystem system, byte[] bytes, int offset, int length) {
        super();
>>>>>>> 37b0bb82
        UnifiedInputStreamX uis = UnifiedInputStreamX.makeStream(bytes, offset, length);
        init(uis);
        _system = system;
    }
<<<<<<< HEAD
    public IonReaderBinarySystemX(InputStream userBytes) {
=======
    protected IonReaderBinarySystemX(IonSystem system, InputStream userBytes) {
        super();
>>>>>>> 37b0bb82
        UnifiedInputStreamX uis;
        try {
            uis = UnifiedInputStreamX.makeStream(userBytes);
        }
        catch (IOException e) {
            throw new IonException(e);
        }
        init(uis);
        _system = system;
    }
<<<<<<< HEAD
    public IonReaderBinarySystemX(UnifiedInputStreamX userBytes) {
        init(userBytes);
=======
    protected IonReaderBinarySystemX(IonSystem system, UnifiedInputStreamX userBytes) {
        super();
        init(userBytes);
        _system = system;
>>>>>>> 37b0bb82
    }


    //
    // public methods that typically user level methods
    // these are filled in by either the system reader
    // or the user reader.  Here they just fail.
    //

    public final int getFieldId()
    {
        return _value_field_id;
    }

    public Iterator<Integer> iterateTypeAnnotationIds()
    {
        Iterator<Integer> it = new IonReaderTextUserX.IntIterator(_annotation_ids, 0, _annotation_count);
        return it;
    }
    private static int[] _empty_int_array = new int[0];

    public int[] getTypeAnnotationIds()
    {
        try {
            load_annotations();
        }
        catch (IOException e) {
            error(e);
        }
        int[] anns;
        if (_annotation_count < 1) {
            anns = _empty_int_array;
        }
        else {
            anns = new int[_annotation_count];
            System.arraycopy(_annotation_ids, 0, anns, 0, _annotation_count);
        }
        return anns;
    }

    //
    //  basic scalar value getters (for actual content)
    //
    protected final void prepare_value(int as_type) {
        if (_v.isEmpty()) {
            try {
                load_cached_value(as_type);
            }
            catch (IOException e) {
                error(e);
            }
        }
        if (as_type != 0 && !_v.hasValueOfType(as_type)) {
            // we should never get here with a symbol asking for anything other
            // than a numeric cast (from some other numeric already loaded)
            assert( !IonType.SYMBOL.equals(_value_type)
                 || (_v.hasNumericType() && ValueVariant.isNumericType(as_type)));

            if (!_v.can_convert(as_type)) {
                String message = "can't cast from "
                    +IonScalarConversionsX.getValueTypeName(_v.getAuthoritativeType())
                    +" to "
                    +IonScalarConversionsX.getValueTypeName(as_type);
                throwErrorAt(message);
            }
            int fnid = _v.get_conversion_fnid(as_type);
            _v.cast(fnid);
        }
    }

    /**
     * this checks the state of the raw reader to make sure
     * this is valid.  It also checks for an existing cached
     * value of the correct type.  It will either cast the
     * current value from an existing type to the type desired
     * or it will construct the desired type from the raw
     * input in the raw reader
     *
     * @param value_type desired value type (in local type terms)
     * @throws IOException
     */
    protected final void load_cached_value(int value_type) throws IOException
    {
        if (_v.isEmpty()) {
            load_scalar_value();
        }
    }

    static final int MAX_BINARY_LENGTH_INT = 4;
    static final int MAX_BINARY_LENGTH_LONG = 8;

    private final void load_scalar_value() throws IOException
    {
        // make sure we're trying to load a scalar value here
        switch(_value_type) {
        case NULL:
        case BOOL:
        case INT:
        case FLOAT:
        case DECIMAL:
        case TIMESTAMP:
        case SYMBOL:
        case STRING:
            break;
        default:
            return;
        }

        // this will be true when the value_type is null as
        // well as when we encounter a null of any other type
        if (_value_is_null) {
            _v.setValueToNull(_value_type);
            _v.setAuthoritativeType(AS_TYPE.null_value);
            return;
        }

        switch (_value_type) {
        default:
            return;
        case BOOL:
            _v.setValue(_value_is_true);
            _v.setAuthoritativeType(AS_TYPE.boolean_value);
            break;
        case INT:
            if (_value_len == 0) {
                int v = 0;
                _v.setValue(v);
                _v.setAuthoritativeType(AS_TYPE.int_value);
            }
            else if (_value_len <= MAX_BINARY_LENGTH_LONG) {
                long v = readULong(_value_len);

                if (v < 0) {
                    // we really can't fit this magnitude properly into a Java long
                    int signum = _value_tid == IonConstants.tidPosInt ? 1 : -1;
                    BigInteger big = IonBinary.unsignedLongToBigInteger(signum, v);
                    _v.setValue(big);
                    _v.setAuthoritativeType(AS_TYPE.bigInteger_value);
                } else {
                    if (_value_tid == IonConstants.tidNegInt) {
                        v = -v;
                    }
                    _v.setValue(v);
                    _v.setAuthoritativeType(AS_TYPE.long_value);
                }
            }
            else {
                boolean is_negative = (_value_tid == IonConstants.tidNegInt);
                BigInteger v = readBigInteger(_value_len, is_negative);
                _v.setValue(v);
                _v.setAuthoritativeType(AS_TYPE.bigInteger_value);
            }
            break;
        case FLOAT:
            double d;
            if (_value_len == 0) {
                d = 0.0;
            }
            else {
                d = readFloat(_value_len);
            }
            _v.setValue(d);
            _v.setAuthoritativeType(AS_TYPE.double_value);
            break;
        case DECIMAL:
            Decimal dec = readDecimal(_value_len);
            _v.setValue(dec);
            _v.setAuthoritativeType(AS_TYPE.decimal_value);
            break;
        case TIMESTAMP:
            // TODO: it looks like a 0 length return a null timestamp - is that right?
            Timestamp t = readTimestamp(_value_len);
            _v.setValue(t);
            _v.setAuthoritativeType(AS_TYPE.timestamp_value);
            break;
        case SYMBOL:
            long sid = readULong(_value_len);
            if (sid < 1 || sid > Integer.MAX_VALUE) {
                String message = "symbol id ["
                               + sid
                               + "] out of range "
                               + "(1-"
                               + Integer.MAX_VALUE
                               + ")";
                throwErrorAt(message);
            }
            // TODO: is treating this as an int too misleading?
            _v.setValue((int)sid);
            _v.setAuthoritativeType(AS_TYPE.int_value);
            break;
        case STRING:
            String s = readString(_value_len);
            _v.setValue(s);
            _v.setAuthoritativeType(AS_TYPE.string_value);
            break;
        }
        _state = State.S_AFTER_VALUE;
    }

    //
    // public value routines
    //

    public boolean isNullValue()
    {
        return _value_is_null;
    }

    public boolean booleanValue()
    {
        prepare_value(AS_TYPE.boolean_value);
        return _v.getBoolean();
    }

    public double doubleValue()
    {
        prepare_value(AS_TYPE.double_value);
        return _v.getDouble();
    }

    public int intValue()
    {
        prepare_value(AS_TYPE.int_value);
        return _v.getInt();
    }

    public long longValue()
    {
        prepare_value(AS_TYPE.long_value);
        return _v.getLong();
    }

    public BigInteger bigIntegerValue()
    {
        prepare_value(AS_TYPE.bigInteger_value);
        return _v.getBigInteger();
    }

    public BigDecimal bigDecimalValue()
    {
        prepare_value(AS_TYPE.decimal_value);
        return _v.getBigDecimal();
    }

    public Decimal decimalValue()
    {
        prepare_value(AS_TYPE.decimal_value);
        return _v.getDecimal();
    }

    public Date dateValue()
    {
        prepare_value(AS_TYPE.date_value);
        return _v.getDate();
    }

    public Timestamp timestampValue()
    {
        prepare_value(AS_TYPE.timestamp_value);
        return _v.getTimestamp();
    }

    public String stringValue()
    {
        if (IonType.SYMBOL.equals(_value_type)) {
            throw new UnsupportedOperationException("not supported - use UserReader");
        }
        prepare_value(AS_TYPE.string_value);
        return _v.getString();
    }

<<<<<<< HEAD
=======
    public int getSymbolId()
    {
        if (!IonType.SYMBOL.equals(_value_type)) {
            String message = "can't cast from "
                +IonScalarConversionsX.getValueTypeName(_v.getAuthoritativeType())
                +" to SYMBOL ID";
            throwErrorAt(message);
        }
        int sid = intValue();
        return sid;
    }

>>>>>>> 37b0bb82
    //
    // unsupported public methods that require a symbol table
    // to operate - which is only supported on a user reader
    //
    public String getFieldName()
    {
        return null;
//        throw new UnsupportedOperationException("not supported - use UserReader");
    }

    public Iterator<String> iterateTypeAnnotations()
    {
        return null;
//        throw new UnsupportedOperationException("not supported - use UserReader");
    }

    public String[] getTypeAnnotations()
    {
        return null;
//        throw new UnsupportedOperationException("not supported - use UserReader");
    }

    public SymbolTable getSymbolTable()
    {
        return null;
    }

    // system readers don't skip any symbol tables
    public SymbolTable pop_passed_symbol_table()
    {
        return null;
    }
}<|MERGE_RESOLUTION|>--- conflicted
+++ resolved
@@ -3,11 +3,8 @@
 package com.amazon.ion.impl;
 
 import com.amazon.ion.Decimal;
-<<<<<<< HEAD
-=======
 import com.amazon.ion.IonException;
 import com.amazon.ion.IonSystem;
->>>>>>> 37b0bb82
 import com.amazon.ion.IonType;
 import com.amazon.ion.SymbolTable;
 import com.amazon.ion.Timestamp;
@@ -23,18 +20,6 @@
 /**
  *
  */
-<<<<<<< HEAD
-public class IonReaderBinarySystemX extends IonReaderBinaryRawX
-{
-
-    // ValueVariant _v; actually owned by the raw reader so it can be cleared at appropriate times
-
-    public IonReaderBinarySystemX(byte[] bytes) {
-        UnifiedInputStreamX uis = UnifiedInputStreamX.makeStream(bytes);
-        init(uis);
-    }
-    public IonReaderBinarySystemX(byte[] bytes, int offset, int length) {
-=======
 class IonReaderBinarySystemX
     extends IonReaderBinaryRawX
     implements IonReaderWriterPrivate
@@ -43,17 +28,12 @@
     // ValueVariant _v; actually owned by the raw reader so it can be cleared at appropriate times
     protected IonReaderBinarySystemX(IonSystem system, byte[] bytes, int offset, int length) {
         super();
->>>>>>> 37b0bb82
         UnifiedInputStreamX uis = UnifiedInputStreamX.makeStream(bytes, offset, length);
         init(uis);
         _system = system;
     }
-<<<<<<< HEAD
-    public IonReaderBinarySystemX(InputStream userBytes) {
-=======
     protected IonReaderBinarySystemX(IonSystem system, InputStream userBytes) {
         super();
->>>>>>> 37b0bb82
         UnifiedInputStreamX uis;
         try {
             uis = UnifiedInputStreamX.makeStream(userBytes);
@@ -64,15 +44,10 @@
         init(uis);
         _system = system;
     }
-<<<<<<< HEAD
-    public IonReaderBinarySystemX(UnifiedInputStreamX userBytes) {
-        init(userBytes);
-=======
     protected IonReaderBinarySystemX(IonSystem system, UnifiedInputStreamX userBytes) {
         super();
         init(userBytes);
         _system = system;
->>>>>>> 37b0bb82
     }
 
 
@@ -128,8 +103,9 @@
         if (as_type != 0 && !_v.hasValueOfType(as_type)) {
             // we should never get here with a symbol asking for anything other
             // than a numeric cast (from some other numeric already loaded)
-            assert( !IonType.SYMBOL.equals(_value_type)
-                 || (_v.hasNumericType() && ValueVariant.isNumericType(as_type)));
+            if (IonType.SYMBOL.equals(_value_type) && !ValueVariant.isNumericType(as_type)) {
+                assert(IonType.SYMBOL.equals(_value_type) && !ValueVariant.isNumericType(as_type));
+            }
 
             if (!_v.can_convert(as_type)) {
                 String message = "can't cast from "
@@ -307,12 +283,18 @@
 
     public BigInteger bigIntegerValue()
     {
+        if (_value_is_null) {
+            return null;
+        }
         prepare_value(AS_TYPE.bigInteger_value);
         return _v.getBigInteger();
     }
 
     public BigDecimal bigDecimalValue()
     {
+        if (_value_is_null) {
+            return null;
+        }
         prepare_value(AS_TYPE.decimal_value);
         return _v.getBigDecimal();
     }
@@ -325,18 +307,27 @@
 
     public Date dateValue()
     {
+        if (_value_is_null) {
+            return null;
+        }
         prepare_value(AS_TYPE.date_value);
         return _v.getDate();
     }
 
     public Timestamp timestampValue()
     {
+        if (_value_is_null) {
+            return null;
+        }
         prepare_value(AS_TYPE.timestamp_value);
         return _v.getTimestamp();
     }
 
     public String stringValue()
     {
+        if (_value_is_null) {
+            return null;
+        }
         if (IonType.SYMBOL.equals(_value_type)) {
             throw new UnsupportedOperationException("not supported - use UserReader");
         }
@@ -344,8 +335,6 @@
         return _v.getString();
     }
 
-<<<<<<< HEAD
-=======
     public int getSymbolId()
     {
         if (!IonType.SYMBOL.equals(_value_type)) {
@@ -358,7 +347,6 @@
         return sid;
     }
 
->>>>>>> 37b0bb82
     //
     // unsupported public methods that require a symbol table
     // to operate - which is only supported on a user reader
