--- conflicted
+++ resolved
@@ -9,6 +9,16 @@
 import java.util.Date;
 import java.util.Iterator;
 
+/* One design goal is for the readers and writers to be independent of an
+ * IonSystem or ValueFactory and thus independent of particular implementations
+ * of the DOM.
+ *
+ * The issue is that one needs a ValueFactory in order to construct the tree.
+ * So one either needs to pass a ValueFactory / IonSystem to the reader, or
+ * pass the reader to the system.  I decided that the dependencies were better
+ * the latter way.  So we have IonSystem.newValue(IonReader) instead of
+ * IonReader.nextValue(IonSystem).
+ */
 
 /**
  * Provides stream-based access to Ion data independent of its underlying
@@ -100,20 +110,14 @@
      */
     public int getDepth();
 
-<<<<<<< HEAD
-=======
-
->>>>>>> 37b0bb82
+
     /**
      * Returns the symbol table that is applicable to the current value.
      * This may be either a system or local symbol table.
      */
     public SymbolTable getSymbolTable();
 
-<<<<<<< HEAD
-=======
-
->>>>>>> 37b0bb82
+
     /**
      * Returns the type of the current value, or null if there is no valid
      * current value.
@@ -167,16 +171,6 @@
      */
     public String getFieldName();
 
-    /**
-     * Return the current value as an IonValue using the passed in IonSystem
-     * context. This returns null if there is no valid current value.
-     *
-     * @param sys ion context for the returned value to be created under.
-     * This does not have be the same as the context of the iterators value,
-     * if it has one.
-     */
-     // TODO Probably more appropriate to be system.newIonValue(IonReader)
-//    public IonValue getIonValue(IonSystem sys);
 
     /**
      * Returns the whether or not the current value a null ion value.
