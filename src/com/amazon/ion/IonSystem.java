--- conflicted
+++ resolved
@@ -536,38 +536,7 @@
      */
     public IonWriter newBinaryWriter(OutputStream out, SymbolTable... imports);
 
-<<<<<<< HEAD
-    /**
-     * Creates a new writer that will encode binary Ion data.
-     *
-     * @return a new {@link IonBinaryWriter} instance; not {@code null}.
-     *
-     * @deprecated Use
-     * {@link #newBinaryWriter(OutputStream, SymbolTable...)} instead.
-     */
-    @Deprecated
-    public IonBinaryWriter newBinaryWriter();
-
-    /**
-     * Creates a new writer that will encode binary Ion data,
-     * using the given shared symbol tables as imports.
-     * <p>
-     * The output stream will be start with an Ion Version Marker and a
-     * local symbol table that uses the given {@code imports}.
-     *
-     * @param imports a sequence of shared symbol tables
-     *
-     * @return a new {@link IonBinaryWriter} instance; not {@code null}.
-     *
-     * @deprecated Use
-     * {@link #newBinaryWriter(OutputStream, SymbolTable...)} instead.
-     */
-    @Deprecated
-    public IonBinaryWriter newBinaryWriter(SymbolTable... imports);
-
-
-=======
->>>>>>> 60f88ba8
+
     //-------------------------------------------------------------------------
     // DOM creation
 
