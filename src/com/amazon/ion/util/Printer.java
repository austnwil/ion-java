/*
 * Copyright (c) 2007 Amazon.com, Inc.  All rights reserved.
 */

package com.amazon.ion.util;

import com.amazon.ion.IonBlob;
import com.amazon.ion.IonBool;
import com.amazon.ion.IonClob;
import com.amazon.ion.IonDatagram;
import com.amazon.ion.IonDecimal;
import com.amazon.ion.IonFloat;
import com.amazon.ion.IonInt;
import com.amazon.ion.IonList;
import com.amazon.ion.IonNull;
import com.amazon.ion.IonSequence;
import com.amazon.ion.IonSexp;
import com.amazon.ion.IonString;
import com.amazon.ion.IonStruct;
import com.amazon.ion.IonSymbol;
import com.amazon.ion.IonTimestamp;
import com.amazon.ion.IonValue;
import java.io.IOException;
import java.io.InputStream;
import java.math.BigDecimal;
import java.math.BigInteger;
import java.text.SimpleDateFormat;
import java.util.Date;
import java.util.TimeZone;


/**
 * Renders {@link IonValue}s to text.
 *
 * <b>Caveats</b><br/>
 * Float will render unpredictably and may change type to decimal.
 */
public class Printer
{
    public class Options
        implements Cloneable
    {
        public boolean skipAnnotations;
        public boolean sexpAsList;
        public boolean symbolAsString;
        public boolean timestampAsString;
        public boolean untypedNulls;
//      public boolean skipSystemValues = true;


        @Override
        public Options clone()
        {
            try
            {
                return (Options) super.clone();
            }
            catch (CloneNotSupportedException e)
            {
                throw new InternalError();
            }
        }
    }


    protected Options myOptions = new Options();

    public Printer()
    {
        myOptions = new Options();
    }

    public Printer(Options options)
    {
        myOptions = options.clone();
    }


    //=========================================================================
    // Options

    /* Potential printing options:
     *
     * - Render all times with a specific offset (what about unknowns?)
     * - Render all times with long offset (no Z)
     * - control over decimal-point placement in float and decimal.
     *   (render 12.00 or 1200d-2)
     */


    /**
     * Sets whether this printer ignores (<em>i.e.</em>, doesn't print)
     * annotations.  By default, this is <code>false</code>.
     */
    public synchronized boolean getSkipAnnotations()
    {
        return myOptions.skipAnnotations;
    }

    public synchronized void setSkipAnnotations(boolean ignore)
    {
        myOptions.skipAnnotations = ignore;
    }


    /**
     * Sets whether this printer renders sexps as lists.
     * By default, this is <code>false</code>.
     */
    public synchronized boolean getPrintSexpAsList()
    {
        return myOptions.sexpAsList;
    }

    public synchronized void setPrintSexpAsList(boolean sexpAsList)
    {
        myOptions.sexpAsList = sexpAsList;
    }


    /**
     * Sets whether this printer renders symbols as strings.
     * By default, this is <code>false</code>.
     */
    public synchronized boolean getPrintSymbolsAsStrings()
    {
        return myOptions.symbolAsString;
    }

    public synchronized void setPrintSymbolsAsStrings(boolean symbolsAsStrings)
    {
        myOptions.symbolAsString = symbolsAsStrings;
    }

    /**
     * Sets whether this printer renders timestamps as strings.
     * By default, this is <code>false</code>.
     */
    public synchronized boolean getPrintTimestampAsString()
    {
        return myOptions.timestampAsString;
    }

    public synchronized void setPrintTimestampAsString(boolean timestampAsString)
    {
        myOptions.timestampAsString = timestampAsString;
    }


    /**
     * Sets whether this printer renders all null values as <code>null</code>
     * (<em>i.e.</em>, the same as an {@link IonNull}).
     * By default, this is <code>false</code>.
     */
    public synchronized boolean getPrintUntypedNulls()
    {
        return myOptions.untypedNulls;
    }

    public synchronized void setPrintUntypedNulls(boolean untypedNulls)
    {
        myOptions.untypedNulls = untypedNulls;
    }


    /**
     * Configures this printer's options to render legal JSON text.
     * <p>
     * TODO render decimal as float.
     * TODO use JSON text escapes.
     * TODO how to print blob/clob as JSON?
     */
    public synchronized void setJsonMode()
    {
        myOptions.skipAnnotations   = true;
        myOptions.sexpAsList        = true;
        myOptions.symbolAsString    = true;
        myOptions.timestampAsString = true;
        myOptions.untypedNulls      = true;
    }


    //=========================================================================
    // Print methods


    public void print(IonValue value, Appendable out)
        throws IOException
    {
        // Copy the options so visitor won't see changes made while printing.
        Options options;
        synchronized (this)  // So we don't clone in the midst of changes
        {
            options = myOptions.clone();
        }

        _print(value, makeVisitor(options, out));
    }

    /**
     *  Convert an IonValue to a legal JSON string:
     *
     *  - discard annotations
     *  - always quote symbols
     *  - sexp's?
     *  @deprecated use {@link #setJsonMode()}.
     */

    @Deprecated
    public void printJson(IonValue value, Appendable out)
        throws IOException
    {
        // Copy the options so visitor won't see changes made while printing.
        Options options;
        synchronized (this)  // So we don't clone in the midst of changes
        {
            options = myOptions.clone();
        }

        _print(value, new JsonPrinterVisitor(options, out));
    }

    private void _print(IonValue value, PrinterVisitor pv)
        throws IOException
    {
        try
        {
            value.accept(pv);
        }
        catch (IOException e)
        {
            throw e;
        }
        catch (RuntimeException e)
        {
            throw e;
        }
        catch (Exception e)
        {
            // Shouldn't happen.
            throw new RuntimeException(e);
        }
    }


    /**
     * Subclasses can override this if they wish to construct a specialization
     * of the {@link PrinterVisitor}.
     *
     * @param options is a fresh copy of the Printer's options instance,
     * not <code>null</code>.
     * @param out is not <code>null</code>.
     * @return the visitor to invoke for printing.
     */
    protected PrinterVisitor makeVisitor(Options options, Appendable out)
    {
        return new PrinterVisitor(options, out);
    }


    //=========================================================================
    // Print methods

    public static class PrinterVisitor
        extends AbstractValueVisitor
    {
        private static final SimpleDateFormat TIMESTAMP_FORMATTER =
            new SimpleDateFormat("yyyy-MM-dd'T'HH:mm:ss.SSS");

        static
        {
            TIMESTAMP_FORMATTER.setLenient(false);
            // TODO share this timezone instance
            TIMESTAMP_FORMATTER.setTimeZone(TimeZone.getTimeZone("GMT"));
        }

        protected Options    myOptions;
        protected Appendable myOut;

        /**
         * Should we quote operators at the current level of the hierarchy?
         * As we recurse down into containers, this value is pushed on the
         * stack by {@link #writeChild(IonValue, boolean)}.
         */
        private boolean    myQuoteOperators = true;


        //---------------------------------------------------------------------

        public PrinterVisitor(Options options, Appendable out)
        {
            myOptions = options;
            myOut = out;
        }


        /**
         * Recurse down into a container, we push the current value of
         * {@link #myQuoteOperators} onto the stack and replace it with
         * the given value.
         *
         * @param value
         * @param quoteOperators replaces the current value of
         * {@link #myQuoteOperators} during the recursive visitation.
         * @throws Exception propagated from visitation of <code>value</code>.
         * @throws NullPointerException if <code>value</code> is null.
         */
        protected void writeChild(IonValue value, boolean quoteOperators)
            throws Exception
        {
            boolean oldQuoteOperators = myQuoteOperators;
            myQuoteOperators = quoteOperators;
            value.accept(this);
            myQuoteOperators = oldQuoteOperators;
        }


        public void writeAnnotations(IonValue value) throws IOException
        {
            if (! myOptions.skipAnnotations)
            {
                String[] anns = value.getTypeAnnotations();
                if (anns != null)
                {
                    for (String ann : anns) {
                        writeSymbol(ann);
                        myOut.append("::");
                    }
                }
            }
        }

        public void writeNull(String type) throws IOException
        {
            if (myOptions.untypedNulls)
            {
                myOut.append("null");
            }
            else
            {
                myOut.append("null.");
                myOut.append(type);
            }
        }


        public void writeSequenceContent(IonSequence value,
                                         boolean quoteOperators,
                                         char open,
                                         char separator,
                                         char close)
            throws IOException, Exception
        {
            myOut.append(open);

            boolean hitOne = false;
            for (IonValue child : value)
            {
                if (hitOne)
                {
                    myOut.append(separator);
                }
                hitOne = true;

                writeChild(child, quoteOperators);
            }

            myOut.append(close);
        }


        public void writeSymbol(String text) throws IOException
        {
            if (myOptions.symbolAsString)
            {
                myOut.append('\"');
<<<<<<< HEAD
                escapeToAscii(text);
=======
                Text.printAsAscii(text, '\"', myOut);
>>>>>>> cfe4a59d
                myOut.append('\"');
            }
            else if (Text.symbolNeedsQuoting(text, myQuoteOperators))
            {
                myOut.append('\'');
<<<<<<< HEAD
                escapeToAscii(text);
=======
                Text.printAsAscii(text, '\'', myOut);
>>>>>>> cfe4a59d
                myOut.append('\'');
            }
            else
            {
                myOut.append(text);
            }
        }


        public void writeString(String text) throws IOException
        {
            myOut.append('\"');
<<<<<<< HEAD
            escapeToAscii(text);
=======
            Text.printAsAscii(text, '\"', myOut);
>>>>>>> cfe4a59d
            myOut.append('\"');
        }

        protected void escapeToAscii(String text)
            throws IOException
        {
            int len = text.length();
            for (int i = 0; i < len; i++)
            {
                int c = text.charAt(i);
                Text.renderAsAscii(c, myOut);
            }
        }


        //---------------------------------------------------------------------
        // AbstractValueVisitor overrides

        @Override
        protected void defaultVisit(IonValue value)
        {
            String message = "cannot print " + value.getClass().getName();
            throw new UnsupportedOperationException(message);
        }

        @Override
        public void visit(IonBlob value) throws IOException
        {
            writeAnnotations(value);

            if (value.isNullValue())
            {
                writeNull("blob");
            }
            else
            {
                myOut.append("{{");
                value.appendBase64(myOut);
                myOut.append("}}");
            }
        }

        @Override
        public void visit(IonBool value)
            throws IOException
        {
            writeAnnotations(value);

            if (value.isNullValue())
            {
                writeNull("bool");
            }
            else
            {
                myOut.append(value.booleanValue() ? "true" : "false");
            }
        }

        @Override
        public void visit(IonClob value) throws IOException
        {
            writeAnnotations(value);

            if (value.isNullValue())
            {
                writeNull("clob");
            }
            else
            {
                myOut.append("{{\"");

                InputStream byteStream = value.newInputStream();
                try
                {
                    int c;
                    while ((c = byteStream.read()) != -1)
                    {
                        Text.renderAsAscii(c, '\"', myOut);
                    }
                }
                finally
                {
                    byteStream.close();
                }

                myOut.append("\"}}");
            }
        }

        @Override
        public void visit(IonDatagram value) throws IOException, Exception
        {
            boolean hitOne = false;
            for (IonValue child : value)
            {
                if (hitOne)
                {
                    myOut.append(' ');
                }
                hitOne = true;

                writeChild(child, false);
            }
        }

        @Override
        public void visit(IonDecimal value) throws IOException
        {
            writeAnnotations(value);

            if (value.isNullValue())
            {
                writeNull("decimal");
            }
            else
            {
                BigDecimal decimal = value.toBigDecimal();
                BigInteger unscaled = decimal.unscaledValue();

                myOut.append(unscaled.toString());
                myOut.append('d');
                myOut.append(Integer.toString(-decimal.scale()));
            }
        }

        @Override
        public void visit(IonFloat value) throws IOException
        {
            writeAnnotations(value);

            if (value.isNullValue())
            {
                writeNull("float");
            }
            else
            {
                double real = value.doubleValue();

                // shortcut zero cases
                if (real == 0.0)
                {
                    // XXX use the raw bits to avoid boxing and distinguish +/-0e0
                    long bits = Double.doubleToLongBits(real);
                    if (bits == 0L)
                    {
                        // positive zero
                        myOut.append("0e0");
                    }
                    else
                    {
                        // negative zero
                        myOut.append("-0e0");
                    }
                }
                else
                {
                    BigDecimal decimal = value.toBigDecimal();
                    BigInteger unscaled = decimal.unscaledValue();

                    myOut.append(unscaled.toString());
                    myOut.append('e');
                    myOut.append(Integer.toString(-decimal.scale()));
                }
            }
        }

        @Override
        public void visit(IonInt value) throws IOException
        {
            writeAnnotations(value);

            if (value.isNullValue())
            {
                writeNull("int");
            }
            else
            {
                // FIXME broken for over-long values
                myOut.append(Long.toString(value.longValue()));
            }
        }

        @Override
        public void visit(IonList value) throws IOException, Exception
        {
            writeAnnotations(value);

            if (value.isNullValue())
            {
                writeNull("list");
            }
            else
            {
                writeSequenceContent(value, true, '[', ',', ']');
            }
        }

        @Override
        public void visit(IonNull value) throws IOException
        {
            writeAnnotations(value);
            myOut.append("null");
        }


        @Override
        public void visit(IonSexp value) throws IOException, Exception
        {
            writeAnnotations(value);

            if (value.isNullValue())
            {
                writeNull("sexp");
            }
            else if (myOptions.sexpAsList)
            {
                writeSequenceContent(value, true, '[', ',', ']');
            }
            else
            {
                writeSequenceContent(value, false, '(', ' ', ')');
            }
        }


        @Override
        public void visit(IonString value) throws IOException
        {
            writeAnnotations(value);

            if (value.isNullValue())
            {
                writeNull("string");
            }
            else
            {
                writeString(value.stringValue());
            }
        }


        @Override
        public void visit(IonStruct value) throws IOException, Exception
        {
            writeAnnotations(value);

            if (value.isNullValue())
            {
                writeNull("struct");
            }
            else
            {
                myOut.append('{');

                boolean hitOne = false;
                for (IonValue child : value)
                {
                    if (hitOne)
                    {
                        myOut.append(',');
                    }
                    hitOne = true;

                    writeSymbol(child.getFieldName());
                    myOut.append(':');
                    writeChild(child, true);
                }
                myOut.append('}');
            }
        }


        @Override
        public void visit(IonSymbol value) throws IOException
        {
            writeAnnotations(value);

            if (value.isNullValue())
            {
                writeNull("symbol");
            }
            else
            {
                writeSymbol(value.stringValue());
            }
        }


        @Override
        public void visit(IonTimestamp value) throws IOException
        {
            writeAnnotations(value);

            if (value.isNullValue())
            {
                writeNull("timestamp");
            }
            else
            {
                boolean asString = myOptions.timestampAsString;
                if (asString)
                {
                    myOut.append('"');
                }

                Date dateTimePart = value.dateValue();
                Integer localOffset = value.getLocalOffset();

                // TODO push this into IonTimestamp
                // Adjust UTC time back to local time
                int deltaMinutes =
                    (localOffset == null ? 0 : localOffset.intValue());
                long deltaMillis = deltaMinutes * 60 * 1000;
                dateTimePart.setTime(dateTimePart.getTime() + deltaMillis);

                // SimpleDateFormat is not threadsafe!
                String dateTimeRendered;
                synchronized (TIMESTAMP_FORMATTER)
                {
                    dateTimeRendered = TIMESTAMP_FORMATTER.format(dateTimePart);
                }
                myOut.append(dateTimeRendered);

                if (localOffset == null)
                {
                    myOut.append("-00:00");
                }
                else
                {
                    if (deltaMinutes == 0)
                    {
                        myOut.append('Z');
                    }
                    else
                    {
                        char sign;
                        if (deltaMinutes < 0)
                        {
                            sign = '-';
                            deltaMinutes = -deltaMinutes;
                        }
                        else
                        {
                            sign = '+';
                        }

                        myOut.append(sign);


                        int hours   = deltaMinutes / 60;
                        int minutes = deltaMinutes - (hours * 60);

                        if (hours < 10) {
                            myOut.append('0');
                        }
                        myOut.append(Integer.toString(hours));

                        myOut.append(':');

                        if (minutes < 10) {
                            myOut.append('0');
                        }
                        myOut.append(Integer.toString(minutes));
                    }
                }

                if (asString)
                {
                    myOut.append('"');
                }
            }
        } // PrinterVisitor.visit(IonTimestamp)

    }

    /**
     * <b>This class is unsupported and will be removed!</b>
     * @deprecated
     */
    @Deprecated
    public final static class JsonPrinterVisitor
        extends PrinterVisitor
    {
        public JsonPrinterVisitor(Options options, Appendable out)
        {
            super(options, out);
        }

        @Override
        public void writeAnnotations(IonValue value)
            throws IOException
        {}

        @Override
        public void writeSymbol(String text)
            throws IOException
        {
            myOut.append('\"');
<<<<<<< HEAD
            escapeToAscii(text);
=======
            Text.printAsAscii(text, '\"', myOut);
>>>>>>> cfe4a59d
            myOut.append('\"');
        }

        public void writeFloat(BigDecimal value)
            throws IOException
        {
            BigInteger unscaled = value.unscaledValue();

            myOut.append(unscaled.toString());
            myOut.append('e');
            myOut.append(Integer.toString(-value.scale()));
        }

        @Override
        public void visit(IonTimestamp value) throws IOException
        {
            if (value.isNullValue()) {
                myOut.append("null");
            } else {
                myOut.append(Long.toString(value.dateValue().getTime()));
            }
        }

        @Override
        public void visit(IonList value) throws IOException, Exception
        {
            if (value.isNullValue()) {
                myOut.append("null");
            } else {
                super.visit(value);
            }
        }

        @Override
        public void visit(IonStruct value) throws IOException, Exception
        {
            if (value.isNullValue()) {
                myOut.append("null");
            } else {
                super.visit(value);
            }
        }

        @Override
        public void visit(IonString value) throws IOException
        {
            if (value.isNullValue()) {
                myOut.append("null");
            } else {
                writeString(value.stringValue());
            }
        }

        @Override
        public void visit(IonDecimal value) throws IOException
        {
            if (value.isNullValue()) {
                myOut.append("null");
            } else {
                writeFloat(value.toBigDecimal());
            }
        }

        @Override
        public void visit(IonFloat value) throws IOException
        {
            if (value.isNullValue()) {
                myOut.append("null");
            } else {
                writeFloat(value.toBigDecimal());
            }
        }

        @Override
        public void visit(IonSexp value) throws IOException, Exception
        {
            if (value.isNullValue())
            {
                myOut.append("null");
            }
            else
            {
                myOut.append('[');

                boolean hitOne = false;
                for (IonValue child : value)
                {
                    if (hitOne)
                    {
                        myOut.append(',');
                    }
                    hitOne = true;
                    writeChild(child, false);
                }
                myOut.append(']');
            }
        }
    }
}<|MERGE_RESOLUTION|>--- conflicted
+++ resolved
@@ -40,6 +40,7 @@
     public class Options
         implements Cloneable
     {
+        public boolean decimalAsFloat;
         public boolean skipAnnotations;
         public boolean sexpAsList;
         public boolean symbolAsString;
@@ -104,6 +105,22 @@
 
 
     /**
+     * Sets whether this printer renders decimals as floats, this using 'e'
+     * notation for all real values.
+     * By default, this is <code>false</code>.
+     */
+    public synchronized boolean getPrintDecimalsAsFloats()
+    {
+        return myOptions.decimalAsFloat;
+    }
+
+    public synchronized void setPrintDecimalsAsFloats(boolean decimalsAsFloats)
+    {
+        myOptions.decimalAsFloat = decimalsAsFloats;
+    }
+
+
+    /**
      * Sets whether this printer renders sexps as lists.
      * By default, this is <code>false</code>.
      */
@@ -172,6 +189,7 @@
      */
     public synchronized void setJsonMode()
     {
+        myOptions.decimalAsFloat    = true;
         myOptions.skipAnnotations   = true;
         myOptions.sexpAsList        = true;
         myOptions.symbolAsString    = true;
@@ -374,21 +392,13 @@
             if (myOptions.symbolAsString)
             {
                 myOut.append('\"');
-<<<<<<< HEAD
-                escapeToAscii(text);
-=======
                 Text.printAsAscii(text, '\"', myOut);
->>>>>>> cfe4a59d
                 myOut.append('\"');
             }
             else if (Text.symbolNeedsQuoting(text, myQuoteOperators))
             {
                 myOut.append('\'');
-<<<<<<< HEAD
-                escapeToAscii(text);
-=======
                 Text.printAsAscii(text, '\'', myOut);
->>>>>>> cfe4a59d
                 myOut.append('\'');
             }
             else
@@ -401,23 +411,8 @@
         public void writeString(String text) throws IOException
         {
             myOut.append('\"');
-<<<<<<< HEAD
-            escapeToAscii(text);
-=======
             Text.printAsAscii(text, '\"', myOut);
->>>>>>> cfe4a59d
             myOut.append('\"');
-        }
-
-        protected void escapeToAscii(String text)
-            throws IOException
-        {
-            int len = text.length();
-            for (int i = 0; i < len; i++)
-            {
-                int c = text.charAt(i);
-                Text.renderAsAscii(c, myOut);
-            }
         }
 
 
@@ -526,7 +521,7 @@
                 BigInteger unscaled = decimal.unscaledValue();
 
                 myOut.append(unscaled.toString());
-                myOut.append('d');
+                myOut.append(myOptions.decimalAsFloat ? 'e' : 'd');
                 myOut.append(Integer.toString(-decimal.scale()));
             }
         }
@@ -804,11 +799,7 @@
             throws IOException
         {
             myOut.append('\"');
-<<<<<<< HEAD
-            escapeToAscii(text);
-=======
             Text.printAsAscii(text, '\"', myOut);
->>>>>>> cfe4a59d
             myOut.append('\"');
         }
 
